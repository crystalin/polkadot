[package]
name = "polkadot-test-client"
version = "0.8.30"
authors = ["Parity Technologies <admin@parity.io>"]
edition = "2018"

[dependencies]
parity-scale-codec = { version = "2.0.0", default-features = false, features = ["derive"] }

# Polkadot dependencies
polkadot-test-runtime = { path = "../../../runtime/test-runtime" }
polkadot-test-service = { path = "../service" }
polkadot-primitives = { path = "../../../primitives" }
polkadot-node-subsystem = { path = "../../subsystem" }

# Substrate dependencies
substrate-test-client = { git = "https://github.com/paritytech/substrate", branch = "rococo-v1" }
sc-service = { git = "https://github.com/paritytech/substrate", branch = "rococo-v1" }
sc-block-builder = { git = "https://github.com/paritytech/substrate", branch = "rococo-v1" }
sc-consensus = { git = "https://github.com/paritytech/substrate", branch = "rococo-v1" }
sp-blockchain = { git = "https://github.com/paritytech/substrate", branch = "rococo-v1" }
sp-runtime = { git = "https://github.com/paritytech/substrate", branch = "rococo-v1" }
sp-inherents = { git = "https://github.com/paritytech/substrate", branch = "rococo-v1" }
sp-core = { git = "https://github.com/paritytech/substrate", branch = "rococo-v1" }
sp-api = { git = "https://github.com/paritytech/substrate", branch = "rococo-v1" }
sp-timestamp = { git = "https://github.com/paritytech/substrate", branch = "rococo-v1" }
sp-consensus = { git = "https://github.com/paritytech/substrate", branch = "rococo-v1" }
sp-consensus-babe = { git = "https://github.com/paritytech/substrate", branch = "rococo-v1" }
sp-state-machine = { git = "https://github.com/paritytech/substrate", branch = "rococo-v1" }

[dev-dependencies]
<<<<<<< HEAD
sp-keyring = { git = "https://github.com/paritytech/substrate", branch = "rococo-v1" }
=======
sp-keyring = { git = "https://github.com/paritytech/substrate", branch = "master" }
futures = "0.3.12"
>>>>>>> 18e3d35d
<|MERGE_RESOLUTION|>--- conflicted
+++ resolved
@@ -29,9 +29,5 @@
 sp-state-machine = { git = "https://github.com/paritytech/substrate", branch = "rococo-v1" }
 
 [dev-dependencies]
-<<<<<<< HEAD
 sp-keyring = { git = "https://github.com/paritytech/substrate", branch = "rococo-v1" }
-=======
-sp-keyring = { git = "https://github.com/paritytech/substrate", branch = "master" }
-futures = "0.3.12"
->>>>>>> 18e3d35d
+futures = "0.3.12"