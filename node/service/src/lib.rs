--- conflicted
+++ resolved
@@ -71,12 +71,6 @@
 use std::{sync::Arc, time::Duration};
 
 use prometheus_endpoint::Registry;
-<<<<<<< HEAD
-#[cfg(feature = "full-node")]
-use service::KeystoreContainer;
-=======
-use service::RpcHandlers;
->>>>>>> 65313050
 use telemetry::TelemetryWorker;
 #[cfg(feature = "full-node")]
 use telemetry::{Telemetry, TelemetryWorkerHandle};
@@ -339,7 +333,10 @@
 		sc_consensus::DefaultImportQueue<Block, FullClient<RuntimeApi, ExecutorDispatch>>,
 		sc_transaction_pool::FullPool<Block, FullClient<RuntimeApi, ExecutorDispatch>>,
 		(
-			impl service::RpcExtensionBuilder,
+			impl Fn(
+				sc_rpc_api::DenyUnsafe,
+				sc_rpc::SubscriptionTaskExecutor,
+			) -> Result<jsonrpsee::RpcModule<()>, SubstrateServiceError>,
 			(
 				babe::BabeBlockImport<
 					Block,
@@ -414,56 +411,6 @@
 		polkadot_node_subsystem_util::metrics::Metrics::register(config.prometheus_registry())?,
 	);
 
-<<<<<<< HEAD
-#[cfg(feature = "full-node")]
-fn new_partial<RuntimeApi, ExecutorDispatch, ChainSelection>(
-	config: &mut Configuration,
-	Basics { task_manager, backend, client, keystore_container, telemetry }: Basics<
-		RuntimeApi,
-		ExecutorDispatch,
-	>,
-	select_chain: ChainSelection,
-) -> Result<
-	service::PartialComponents<
-		FullClient<RuntimeApi, ExecutorDispatch>,
-		FullBackend,
-		ChainSelection,
-		sc_consensus::DefaultImportQueue<Block, FullClient<RuntimeApi, ExecutorDispatch>>,
-		sc_transaction_pool::FullPool<Block, FullClient<RuntimeApi, ExecutorDispatch>>,
-		(
-			impl Fn(
-				sc_rpc_api::DenyUnsafe,
-				sc_rpc::SubscriptionTaskExecutor,
-			) -> Result<jsonrpsee::RpcModule<()>, SubstrateServiceError>,
-			(
-				babe::BabeBlockImport<
-					Block,
-					FullClient<RuntimeApi, ExecutorDispatch>,
-					FullGrandpaBlockImport<RuntimeApi, ExecutorDispatch, ChainSelection>,
-				>,
-				grandpa::LinkHalf<Block, FullClient<RuntimeApi, ExecutorDispatch>, ChainSelection>,
-				babe::BabeLink<Block>,
-				beefy_gadget::notification::BeefySignedCommitmentSender<Block>,
-			),
-			grandpa::SharedVoterState,
-			std::time::Duration, // slot-duration
-			Option<Telemetry>,
-		),
-	>,
-	Error,
->
-where
-	RuntimeApi: ConstructRuntimeApi<Block, FullClient<RuntimeApi, ExecutorDispatch>>
-		+ Send
-		+ Sync
-		+ 'static,
-	RuntimeApi::RuntimeApi:
-		RuntimeApiCollection<StateBackend = sc_client_api::StateBackendFor<FullBackend, Block>>,
-	ExecutorDispatch: NativeExecutionDispatch + 'static,
-	ChainSelection: 'static + SelectChain<Block>,
-{
-=======
->>>>>>> 65313050
 	let transaction_pool = sc_transaction_pool::BasicPool::new_full(
 		config.transaction_pool.clone(),
 		config.role.is_authority().into(),
@@ -1269,7 +1216,7 @@
 	let rpc_handlers = service::spawn_tasks(service::SpawnTasksParams {
 		on_demand: Some(on_demand),
 		remote_blockchain: Some(backend.remote_blockchain()),
-		rpc_extensions_builder: Box::new(service::NoopRpcExtensionBuilder(rpc_extensions)),
+		rpc_builder: Box::new(rpc_extensions),
 		task_manager: &mut task_manager,
 		config,
 		keystore: keystore_container.sync_keystore(),
