--- conflicted
+++ resolved
@@ -284,21 +284,15 @@
 	};
 	use frame_system::limits;
 	use frame_support::{
-<<<<<<< HEAD
-		traits::Randomness, impl_outer_origin, impl_outer_dispatch, parameter_types,
+		traits::{Randomness, OnInitialize, OnFinalize},
+		impl_outer_origin, impl_outer_dispatch, parameter_types,
+		assert_ok, assert_noop
 	};
 	use keyring::Sr25519Keyring;
 	use runtime_parachains::{initializer, configuration, inclusion, session_info, scheduler, dmp, ump, hrmp};
-=======
-		traits::{Randomness, OnInitialize, OnFinalize},
-		impl_outer_origin, impl_outer_dispatch, assert_ok, assert_noop, parameter_types,
-	};
-	use keyring::Sr25519Keyring;
-	use runtime_parachains::{initializer, configuration, inclusion, session_info, scheduler, dmp, ump, hrmp};
+	use pallet_balances::Error as BalancesError;
 	use pallet_session::OneSessionHandler;
-	use pallet_balances::Error as BalancesError;
 	use crate::traits::Registrar as RegistrarTrait;
->>>>>>> f85ac98f
 
 	impl_outer_origin! {
 		pub enum Origin for Test {
@@ -569,14 +563,14 @@
 		type MaxHeadSize = MaxHeadSize;
 	}
 
-//	type Balances = pallet_balances::Module<Test>;
+	type Balances = pallet_balances::Module<Test>;
 	type Parachains = paras::Module<Test>;
 	type Inclusion = inclusion::Module<Test>;
 	type System = frame_system::Module<Test>;
 	type Registrar = Module<Test>;
 	type Session = pallet_session::Module<Test>;
 	type Staking = pallet_staking::Module<Test>;
-//	type Initializer = initializer::Module<Test>;
+	type Initializer = initializer::Module<Test>;
 
 	fn new_test_ext() -> TestExternalities {
 		let mut t = frame_system::GenesisConfig::default().build_storage::<Test>().unwrap();
@@ -610,7 +604,7 @@
 		t.into()
 	}
 
-/*	fn run_to_block(n: BlockNumber) {
+	fn run_to_block(n: BlockNumber) {
 		// NOTE that this function only simulates modules of interest. Depending on new module may
 		// require adding it here.
 		println!("Running until block {}", n);
@@ -636,7 +630,7 @@
 			System::on_initialize(System::block_number());
 			Initializer::on_initialize(System::block_number());
 		}
-	}*/
+	}
 
 	fn test_genesis_head(size: usize) -> HeadData {
 		HeadData(vec![0u8; size])
