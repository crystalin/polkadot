// Copyright 2017-2020 Parity Technologies (UK) Ltd.
// This file is part of Polkadot.

// Polkadot is free software: you can redistribute it and/or modify
// it under the terms of the GNU General Public License as published by
// the Free Software Foundation, either version 3 of the License, or
// (at your option) any later version.

// Polkadot is distributed in the hope that it will be useful,
// but WITHOUT ANY WARRANTY; without even the implied warranty of
// MERCHANTABILITY or FITNESS FOR A PARTICULAR PURPOSE.  See the
// GNU General Public License for more details.

// You should have received a copy of the GNU General Public License
// along with Polkadot.  If not, see <http://www.gnu.org/licenses/>.

//! Main parachains logic. For now this is just the determination of which validators do what.

use sp_std::prelude::*;
use sp_std::result;
use codec::{Decode, Encode};

<<<<<<< HEAD
use sp_runtime::traits::{
	Hash as HashT, BlakeTwo256, Saturating, One, Zero, Dispatchable,
	AccountIdConversion, BadOrigin, Convert,
=======
use sp_runtime::{
	KeyTypeId, Perbill, RuntimeDebug,
	traits::{
		Hash as HashT, BlakeTwo256, Saturating, One, Dispatchable,
		AccountIdConversion, BadOrigin, Convert, SignedExtension, AppVerify,
	},
	transaction_validity::{TransactionValidityError, ValidTransaction, TransactionValidity},
};
use sp_staking::{
	SessionIndex,
	offence::{ReportOffence, Offence, Kind},
};
use frame_support::{
	traits::KeyOwnerProofSystem,
	dispatch::{IsSubType},
	weights::{DispatchInfo, SimpleDispatchInfo},
>>>>>>> b3611713
};
use primitives::{
	Balance,
	BlockNumber,
	parachain::{
		Id as ParaId, Chain, DutyRoster, AttestedCandidate, Statement, ParachainDispatchOrigin,
		UpwardMessage, ValidatorId, ActiveParas, CollatorId, Retriable, OmittedValidationData,
		CandidateReceipt, GlobalValidationSchedule, AbridgedCandidateReceipt,
<<<<<<< HEAD
		LocalValidationData, Scheduling, NEW_HEADS_IDENTIFIER,
=======
		LocalValidationData, ValidityAttestation, NEW_HEADS_IDENTIFIER, PARACHAIN_KEY_TYPE_ID,
		ValidatorSignature,
>>>>>>> b3611713
	},
};
use frame_support::{
	Parameter, dispatch::DispatchResult, decl_storage, decl_module, decl_error, ensure,
	traits::{Currency, Get, WithdrawReason, ExistenceRequirement, Randomness},
};
use sp_runtime::transaction_validity::InvalidTransaction;

use inherents::{ProvideInherent, InherentData, MakeFatalError, InherentIdentifier};

use system::{ensure_none, ensure_signed};
use crate::attestations::{self, IncludedBlocks};
use crate::registrar::Registrar;

// ranges for iteration of general block number don't work, so this
// is a utility to get around that.
struct BlockNumberRange<N> {
	low: N,
	high: N,
}

impl<N: Saturating + One + PartialOrd + PartialEq + Clone> Iterator for BlockNumberRange<N> {
	type Item = N;

	fn next(&mut self) -> Option<N> {
		if self.low >= self.high {
			return None
		}

		let item = self.low.clone();
		self.low = self.low.clone().saturating_add(One::one());
		Some(item)
	}
}

// wrapper trait because an associated type of `Currency<Self::AccountId,Balance=Balance>`
// doesn't work.`
pub trait ParachainCurrency<AccountId> {
	fn free_balance(para_id: ParaId) -> Balance;
	fn deduct(para_id: ParaId, amount: Balance) -> DispatchResult;
}

impl<AccountId, T: Currency<AccountId>> ParachainCurrency<AccountId> for T where
	T::Balance: From<Balance> + Into<Balance>,
	ParaId: AccountIdConversion<AccountId>,
{
	fn free_balance(para_id: ParaId) -> Balance {
		let para_account = para_id.into_account();
		T::free_balance(&para_account).into()
	}

	fn deduct(para_id: ParaId, amount: Balance) -> DispatchResult {
		let para_account = para_id.into_account();

		// burn the fee.
		let _ = T::withdraw(
			&para_account,
			amount.into(),
			WithdrawReason::Fee.into(),
			ExistenceRequirement::KeepAlive,
		)?;

		Ok(())
	}
}

/// Interface to the persistent (stash) identities of the current validators.
pub struct ValidatorIdentities<T>(sp_std::marker::PhantomData<T>);

/// A structure used to report conflicting votes by validators.
///
/// It is generic over two parameters:
/// `Proof` - proof of historical ownership of a key by some validator.
/// `Hash` - a type of a hash used in the runtime.
#[derive(RuntimeDebug, Encode, Decode)]
#[derive(Clone, Eq, PartialEq)]
pub struct DoubleVoteReport<Proof, Hash> {
	/// Identity of the double-voter.
	pub identity: ValidatorId,
	/// First vote of the double-vote.
	pub first: (Statement, ValidatorSignature),
	/// Second vote of the double-vote.
	pub second: (Statement, ValidatorSignature),
	/// Proof that the validator with `identity` id was actually a validator at `parent_hash`.
	pub proof: Proof,
	/// Parent hash of the block this offence was commited.
	pub parent_hash: Hash,
}

impl<Proof: Parameter + GetSessionNumber, Hash: AsRef<[u8]>> DoubleVoteReport<Proof, Hash> {
	fn verify<T: Trait<Proof = Proof>>(
		&self,
	) -> Result<(), DoubleVoteValidityError> {
		let first = self.first.clone();
		let second = self.second.clone();
		let id = self.identity.encode();

		T::KeyOwnerProofSystem::check_proof((PARACHAIN_KEY_TYPE_ID, id), self.proof.clone())
			.ok_or(DoubleVoteValidityError::InvalidProof)?;

		// Check signatures.
		Self::verify_vote(&first, &self.parent_hash, &self.identity)?;
		Self::verify_vote(&second, &self.parent_hash, &self.identity)?;

		match (&first.0, &second.0) {
			// If issuing a `Candidate` message on a parachain block, neither a `Valid` or
			// `Invalid` vote cannot be issued on that parachain block, as the `Candidate`
			// message is an implicit validity vote.
			(Statement::Candidate(candidate_hash), Statement::Valid(hash)) |
			(Statement::Candidate(candidate_hash), Statement::Invalid(hash)) |
			(Statement::Valid(hash), Statement::Candidate(candidate_hash)) |
			(Statement::Invalid(hash), Statement::Candidate(candidate_hash))
			if *candidate_hash == *hash => {},
			// Otherwise, it is illegal to cast both a `Valid` and
			// `Invalid` vote on a given parachain block.
			(Statement::Valid(hash_1), Statement::Invalid(hash_2)) |
			(Statement::Invalid(hash_1), Statement::Valid(hash_2))
			if *hash_1 == *hash_2 => {},
			_ => {
				return Err(DoubleVoteValidityError::NotDoubleVote);
			}
		}

		Ok(())
	}

	fn verify_vote(
		vote: &(Statement, ValidatorSignature),
		parent_hash: &Hash,
		authority: &ValidatorId,
	) -> Result<(), DoubleVoteValidityError> {
		let payload = localized_payload(vote.0.clone(), parent_hash);

		if !vote.1.verify(&payload[..], authority) {
			return Err(DoubleVoteValidityError::InvalidSignature);
		}

		Ok(())
	}
}

impl<T: session::Trait> Get<Vec<T::ValidatorId>> for ValidatorIdentities<T> {
	fn get() -> Vec<T::ValidatorId> {
		<session::Module<T>>::validators()
	}
}

/// A trait to get a session number the `Proof` belongs to.
pub trait GetSessionNumber {
	fn session(&self) -> SessionIndex;
}

impl GetSessionNumber for session::historical::Proof {
	fn session(&self) -> SessionIndex {
		self.session()
	}
}

pub trait Trait: attestations::Trait + session::historical::Trait + staking::Trait {
	/// The outer origin type.
	type Origin: From<Origin> + From<system::RawOrigin<Self::AccountId>>;

	/// The outer call dispatch type.
	type Call: Parameter + Dispatchable<Origin=<Self as Trait>::Origin>;

	/// Some way of interacting with balances for fees.
	type ParachainCurrency: ParachainCurrency<Self::AccountId>;

	/// Polkadot in practice will always use the `BlockNumber` type.
	/// Substrate isn't good at giving us ways to bound the supertrait
	/// associated type, so we introduce this conversion.
	type BlockNumberConversion: Convert<Self::BlockNumber, BlockNumber>;

	/// Something that provides randomness in the runtime.
	type Randomness: Randomness<Self::Hash>;

	/// Means to determine what the current set of active parachains are.
	type ActiveParachains: ActiveParas;

	/// The way that we are able to register parachains.
	type Registrar: Registrar<Self::AccountId>;

	/// Maximum code size for parachains, in bytes. Note that this is not
	/// the entire storage burden of the parachain, as old code is stored for
	/// `SlashPeriod` blocks.
	type MaxCodeSize: Get<u32>;

	/// Max head data size.
	type MaxHeadDataSize: Get<u32>;
<<<<<<< HEAD
	/// The frequency at which paras can upgrade their validation function.
	/// This is an integer number of relay-chain blocks that must pass between
	/// code upgrades.
	type ValidationUpgradeFrequency: Get<Self::BlockNumber>;

	/// The delay before a validation function upgrade is applied.
	type ValidationUpgradeDelay: Get<Self::BlockNumber>;

	/// The period (in blocks) that slash reports are permitted against an
	/// included candidate.
	///
	/// After validation function upgrades, the old code is persisted on-chain
	/// for this period, to ensure that candidates validated under old functions
	/// can be re-checked.
	type SlashPeriod: Get<Self::BlockNumber>;
=======

	/// Proof type.
	///
	/// We need this type to bind the `KeyOwnerProofSystem::Proof` to necessary bounds.
	/// As soon as https://rust-lang.github.io/rfcs/2289-associated-type-bounds.html
	/// gets in this can be simplified.
	type Proof: Parameter + GetSessionNumber;

	/// Compute and check proofs of historical key owners.
	type KeyOwnerProofSystem: KeyOwnerProofSystem<
		(KeyTypeId, Vec<u8>),
		Proof = Self::Proof,
		IdentificationTuple = Self::IdentificationTuple,
	>;

	/// An identification tuple type bound to `Parameter`.
	type IdentificationTuple: Parameter;

	/// Report an offence.
	type ReportOffence: ReportOffence<
		Self::AccountId,
		Self::IdentificationTuple,
		DoubleVoteOffence<Self::IdentificationTuple>
	>;
>>>>>>> b3611713
}

/// Origin for the parachains module.
#[derive(PartialEq, Eq, Clone)]
#[cfg_attr(feature = "std", derive(Debug))]
pub enum Origin {
	/// It comes from a parachain.
	Parachain(ParaId),
}

/// An offence that is filed if the validator has submitted a double vote.
#[derive(RuntimeDebug)]
#[cfg_attr(feature = "std", derive(Clone, PartialEq, Eq))]
pub struct DoubleVoteOffence<Offender> {
	/// The current session index in which we report a validator.
	session_index: SessionIndex,
	/// The size of the validator set in current session/era.
	validator_set_count: u32,
	/// An offender that has submitted two conflicting votes.
	offender: Offender,
}

impl<Offender: Clone> Offence<Offender> for DoubleVoteOffence<Offender> {
	const ID: Kind = *b"para:double-vote";
	type TimeSlot = SessionIndex;

	fn offenders(&self) -> Vec<Offender> {
		vec![self.offender.clone()]
	}

	fn session_index(&self) -> SessionIndex {
		self.session_index
	}

	fn validator_set_count(&self) -> u32 {
		self.validator_set_count
	}

	fn time_slot(&self) -> Self::TimeSlot {
		self.session_index
	}

	fn slash_fraction(_offenders_count: u32, _validator_set_count: u32) -> Perbill {
		// Slash 100%.
		Perbill::from_percent(100)
	}
}

/// Total number of individual messages allowed in the parachain -> relay-chain message queue.
const MAX_QUEUE_COUNT: usize = 100;
/// Total size of messages allowed in the parachain -> relay-chain message queue before which no
/// further messages may be added to it. If it exceeds this then the queue may contain only a
/// single message.
const WATERMARK_QUEUE_SIZE: usize = 20000;

/// Metadata used to track previous parachain validation code that we keep in
/// the state.
#[derive(Default, Encode, Decode)]
#[cfg_attr(test, derive(Debug, Clone, PartialEq))]
pub struct ParaPastCodeMeta<N> {
	// Block numbers where the code was replaced. These can be used as indices
	// into the `PastCode` map along with the `ParaId` to fetch the code itself.
	upgrade_times: Vec<N>,
	// This tracks the highest pruned code-replacement, if any.
	last_pruned: Option<N>,
}

#[cfg_attr(test, derive(Debug, PartialEq))]
enum UseCodeAt<N> {
	// Use the current code.
	Current,
	// Use the code that was replaced at the given block number.
	ReplacedAt(N),
}

impl<N: Ord + Copy> ParaPastCodeMeta<N> {
	// note a replacement has occurred at a given block number.
	fn note_replacement(&mut self, at: N) {
		self.upgrade_times.insert(0, at)
	}

	// Yields the block number of the code that should be used for validating at
	// the given block number.
	//
	// a return value of `None` means that there is no code we are aware of that
	// should be used to validate at the given height.
	fn code_at(&self, at: N) -> Option<UseCodeAt<N>> {
		// The `PastCode` map stores the code which was replaced at `t`.
		let end_position = self.upgrade_times.iter().position(|&t| t < at);
		if let Some(end_position) = end_position {
			Some(if end_position != 0 {
				// `end_position` gives us the replacement time where the code used at `at`
				// was set. But that code has been replaced: `end_position - 1` yields
				// that index.
				UseCodeAt::ReplacedAt(self.upgrade_times[end_position - 1])
			} else {
				// the most recent tracked replacement is before `at`.
				// this means that the code put in place then (i.e. the current code)
				// is correct for validating at `at`.
				UseCodeAt::Current
			})
		} else {
			if self.last_pruned.as_ref().map_or(true, |&n| n < at) {
				// Our `last_pruned` is before `at`, so we still have the code!
				// but no code upgrade entries found before the `at` parameter.
				//
				// this means one of two things is true:
				// 1. there are no non-pruned upgrade logs. in this case use `Current`
				// 2. there are non-pruned upgrade logs all after `at`.
				//    in this case use the oldest upgrade log.
				Some(self.upgrade_times.last()
					.map(|n| UseCodeAt::ReplacedAt(*n))
					.unwrap_or(UseCodeAt::Current)
				)
			} else {
				// We don't have the code anymore.
				None
			}
		}
	}

	// The block at which the most recently tracked code change occurred.
	fn most_recent_change(&self) -> Option<N> {
		self.upgrade_times.first().map(|x| x.clone())
	}

	// prunes all code upgrade logs occurring at or before `max`.
	// note that code replaced at `x` is the code used to validate all blocks before
	// `x`. Thus, `max` should be outside of the slashing window when this is invoked.
	//
	// returns an iterator of block numbers at which code was replaced, where the replaced
	// code should be now pruned, in ascending order.
	fn prune_up_to(&'_ mut self, max: N) -> impl Iterator<Item=N> + '_ {
		match self.upgrade_times.iter().position(|&t| t <= max) {
			None => {
				// this is a no-op `drain` - desired because all
				// logged code upgrades occurred after `max`.
				self.upgrade_times.drain(self.upgrade_times.len()..).rev()
			}
			Some(pos) => {
				self.last_pruned = Some(self.upgrade_times[pos]);
				self.upgrade_times.drain(pos..).rev()
			}
		}
	}
}

decl_storage! {
	trait Store for Module<T: Trait> as Parachains
	{
		/// All authorities' keys at the moment.
		pub Authorities get(authorities): Vec<ValidatorId>;
		/// The active code of a currently-registered parachain.
		pub Code get(parachain_code): map hasher(twox_64_concat) ParaId => Option<Vec<u8>>;
		/// Past code of parachains. The parachains themselves may not be registered anymore,
		/// but we also keep their code on-chain for the same amount of time as outdated code
		/// to assist with availability.
		PastCodeMeta get(past_code_meta): map hasher(twox_64_concat) ParaId => ParaPastCodeMeta<T::BlockNumber>;
		/// Actual past code, indicated by the parachain and the block number at which it
		/// became outdated.
		PastCode: map hasher(twox_64_concat) (ParaId, T::BlockNumber) => Option<Vec<u8>>;
		/// Past code pruning, in order of priority.
		PastCodePruning get(past_code_pruning_tasks): Vec<(ParaId, T::BlockNumber)>;
		// The block number at which the planned code change is expected for a para.
		// The change will be applied after the first parablock for this ID included which executes
		// in the context of a relay chain block with a number >= `expected_at`.
		FutureCodeUpgrades get(code_upgrade_schedule): map hasher(twox_64_concat) ParaId => Option<T::BlockNumber>;
		// The actual future code of a para.
		FutureCode: map hasher(twox_64_concat) ParaId => Vec<u8>;

		/// The heads of the parachains registered at present.
		pub Heads get(parachain_head): map hasher(twox_64_concat) ParaId => Option<Vec<u8>>;
		/// Messages ready to be dispatched onto the relay chain. It is subject to
		/// `MAX_MESSAGE_COUNT` and `WATERMARK_MESSAGE_SIZE`.
		pub RelayDispatchQueue: map hasher(twox_64_concat) ParaId => Vec<UpwardMessage>;
		/// Size of the dispatch queues. Separated from actual data in order to avoid costly
		/// decoding when checking receipt validity. First item in tuple is the count of messages
		///	second if the total length (in bytes) of the message payloads.
		pub RelayDispatchQueueSize: map hasher(twox_64_concat) ParaId => (u32, u32);
		/// The ordered list of ParaIds that have a `RelayDispatchQueue` entry.
		NeedsDispatch: Vec<ParaId>;

		/// `Some` if the parachain heads get updated in this block, along with the parachain IDs
		/// that did update. Ordered in the same way as `registrar::Active` (i.e. by ParaId).
		///
		/// `None` if not yet updated.
		pub DidUpdate: Option<Vec<ParaId>>;

		/// The mapping from parent block hashes to session indexes.
		///
		/// Used for double vote report validation.
		pub ParentToSessionIndex get(session_at_block):
			map hasher(twox_64_concat) T::Hash => SessionIndex;

		/// The era that is active currently.
		///
		/// Changes with the `ActiveEra` from `staking`. Upon these changes `ParentToSessionIndex`
		/// is pruned.
		ActiveEra get(active_era): Option<staking::EraIndex>;
	}
	add_extra_genesis {
		config(authorities): Vec<ValidatorId>;
		build(|config| Module::<T>::initialize_authorities(&config.authorities))
	}
}

decl_error! {
	pub enum Error for Module<T: Trait> {
		/// Parachain heads must be updated only once in the block.
		TooManyHeadUpdates,
		/// Too many parachain candidates.
		TooManyParaCandidates,
		/// Proposed heads must be ascending order by parachain ID without duplicate.
		HeadsOutOfOrder,
		/// Candidate is for an unregistered parachain.
		UnregisteredPara,
		/// Invalid collator.
		InvalidCollator,
		/// The message queue is full. Messages will be added when there is space.
		QueueFull,
		/// The message origin is invalid.
		InvalidMessageOrigin,
		/// No validator group for parachain.
		NoValidatorGroup,
		/// Not enough validity votes for candidate.
		NotEnoughValidityVotes,
		/// The number of attestations exceeds the number of authorities.
		VotesExceedsAuthorities,
		/// Attesting validator not on this chain's validation duty.
		WrongValidatorAttesting,
		/// Invalid signature from attester.
		InvalidSignature,
		/// Extra untagged validity votes along with candidate.
		UntaggedVotes,
		/// Wrong parent head for parachain receipt.
		ParentMismatch,
		/// Head data was too large.
		HeadDataTooLarge,
		/// New validation code was too large.
		ValidationCodeTooLarge,
		/// Disallowed code upgrade.
		DisallowedCodeUpgrade,
		/// Para does not have enough balance to pay fees.
		CannotPayFees,
		/// Unexpected relay-parent for a candidate receipt.
		UnexpectedRelayParent,
	}
}

decl_module! {
	/// Parachains module.
	pub struct Module<T: Trait> for enum Call where origin: <T as system::Trait>::Origin {
		type Error = Error<T>;

		fn on_initialize(now: T::BlockNumber) {
			<Self as Store>::DidUpdate::kill();
			Self::do_old_code_pruning(now);
		}

		fn on_finalize() {
			assert!(<Self as Store>::DidUpdate::exists(), "Parachain heads must be updated once in the block");
		}

		/// Provide candidate receipts for parachains, in ascending order by id.
		#[weight = SimpleDispatchInfo::FixedNormal(1_000_000)]
		pub fn set_heads(origin, heads: Vec<AttestedCandidate>) -> DispatchResult {
			ensure_none(origin)?;
			ensure!(!<DidUpdate>::exists(), Error::<T>::TooManyHeadUpdates);

			let active_parachains = Self::active_parachains();

			let parachain_count = active_parachains.len();
			ensure!(heads.len() <= parachain_count, Error::<T>::TooManyParaCandidates);

			let mut proceeded = Vec::with_capacity(heads.len());

			let schedule = Self::global_validation_schedule();

			if !active_parachains.is_empty() {
				// perform integrity checks before writing to storage.
				{
					let mut last_id = None;

					let mut iter = active_parachains.iter();
					for head in &heads {
						let id = head.parachain_index();
						// proposed heads must be ascending order by parachain ID without duplicate.
						ensure!(
							last_id.as_ref().map_or(true, |x| x < &id),
							Error::<T>::HeadsOutOfOrder
						);

						// must be unknown since active parachains are always sorted.
						let (_, maybe_required_collator) = iter.find(|para| para.0 == id)
							.ok_or(Error::<T>::UnregisteredPara)?;

						if let Some((required_collator, _)) = maybe_required_collator {
							ensure!(required_collator == &head.candidate.collator, Error::<T>::InvalidCollator);
						}

						Self::check_upward_messages(
							id,
							&head.candidate.commitments.upward_messages,
							MAX_QUEUE_COUNT,
							WATERMARK_QUEUE_SIZE,
						)?;

						let id = head.parachain_index();
						proceeded.push(id);
						last_id = Some(id);
					}
				}

				let para_blocks = Self::check_candidates(
					&schedule,
					&heads,
					&active_parachains,
				)?;

				<attestations::Module<T>>::note_included(&heads, para_blocks);

				Self::update_routing(
					&heads,
				);

				// note: we dispatch new messages _after_ the call to `check_candidates`
				// which deducts any fees. if that were not the case, an upward message
				// could be dispatched and spend money that invalidated a candidate.
				Self::dispatch_upward_messages(
					MAX_QUEUE_COUNT,
					WATERMARK_QUEUE_SIZE,
					Self::dispatch_message,
				);
			}

			DidUpdate::put(proceeded);

			Ok(())
		}
<<<<<<< HEAD
=======

		/// Provide a proof that some validator has commited a double-vote.
		///
		/// The weight is 0; in order to avoid DoS a `SignedExtension` validation
		/// is implemented.
		#[weight = SimpleDispatchInfo::FixedNormal(0)]
		pub fn report_double_vote(
			origin,
			report: DoubleVoteReport<
				<T::KeyOwnerProofSystem as KeyOwnerProofSystem<(KeyTypeId, Vec<u8>)>>::Proof,
				T::Hash,
			>,
		) -> DispatchResult {
			let reporter = ensure_signed(origin)?;

			let validators = <session::Module<T>>::validators();
			let validator_set_count = validators.len() as u32;

			let session_index = report.proof.session();
			let DoubleVoteReport { identity, proof, .. } = report;

			// We have already checked this proof in `SignedExtension`, but we need
			// this here to get the full identification of the offender.
			let offender = T::KeyOwnerProofSystem::check_proof(
					(PARACHAIN_KEY_TYPE_ID, identity.encode()),
					proof,
				).ok_or("Invalid/outdated key ownership proof.")?;

			let offence = DoubleVoteOffence {
				session_index,
				validator_set_count,
				offender,
			};

			// Checks if this is actually a double vote are
			// implemented in `ValidateDoubleVoteReports::validete`.
			T::ReportOffence::report_offence(vec![reporter], offence)
				.map_err(|_| "Failed to report offence")?;

			Ok(())
		}

		fn on_initialize() {
			<Self as Store>::DidUpdate::kill();

			let current_session = <session::Module<T>>::current_index();
			let parent_hash = <system::Module<T>>::parent_hash();

			match Self::active_era() {
				Some(era) => {
					if let Some(active_era) = <staking::Module<T>>::current_era() {
						if era != active_era {
							<Self as Store>::ActiveEra::put(active_era);
							<ParentToSessionIndex<T>>::remove_all();
						}
					}
				}
				None => {
					if let Some(active_era) = <staking::Module<T>>::current_era() {
						<Self as Store>::ActiveEra::set(Some(active_era));
					}
				}
			}
			<ParentToSessionIndex<T>>::insert(parent_hash, current_session);
		}

		fn on_finalize() {
			assert!(<Self as Store>::DidUpdate::exists(), "Parachain heads must be updated once in the block");
		}
>>>>>>> b3611713
	}
}

fn majority_of(list_len: usize) -> usize {
	list_len / 2 + list_len % 2
}

fn localized_payload<H: AsRef<[u8]>>(statement: Statement, parent_hash: H) -> Vec<u8> {
	let mut encoded = statement.encode();
	encoded.extend(parent_hash.as_ref());
	encoded
}

impl<T: Trait> Module<T> {
	/// Initialize the state of a new parachain/parathread.
	pub fn initialize_para(
		id: ParaId,
		code: Vec<u8>,
		initial_head_data: Vec<u8>,
	) {
		<Code>::insert(id, code);
		<Heads>::insert(id, initial_head_data);
	}

	/// Cleanup all storage related to a para. Some pieces of data may remain
	/// available in the on-chain state.
	pub fn cleanup_para(
		id: ParaId,
	) {
		let code = <Code>::take(id);
		<Heads>::remove(id);

		// clean up from all code-upgrade maps.
		// we don't clean up the meta or planned-code maps as that's handled
		// by the pruning process.
		if let Some(_planned_future_at) = <Self as Store>::FutureCodeUpgrades::take(&id) {
			<Self as Store>::FutureCode::remove(&id);
		}

		if let Some(code) = code {
			Self::note_past_code(id, <system::Module<T>>::block_number(), code);
		}
	}

	// note replacement of the code of para with given `id`, which occured in the
	// context of the given relay-chain block number. provide the replaced code.
	//
	// `at` for para-triggered replacement is the block number of the relay-chain
	// block in whose context the parablock was executed
	// (i.e. number of `relay_parent` in the receipt)
	fn note_past_code(id: ParaId, at: T::BlockNumber, old_code: Vec<u8>) {
		<Self as Store>::PastCodeMeta::mutate(&id, |past_meta| {
			past_meta.note_replacement(at);
		});

		<Self as Store>::PastCode::insert(&(id, at), old_code);

		// Schedule pruning for this past-code to be removed as soon as it
		// exits the slashing window.
		<Self as Store>::PastCodePruning::mutate(|pruning| {
			let insert_idx = pruning.binary_search_by_key(&at, |&(_, b)| b)
				.unwrap_or_else(|idx| idx);
			pruning.insert(insert_idx, (id, at));
		})
	}

	// does old code pruning.
	fn do_old_code_pruning(now: T::BlockNumber) {
		let slash_period = T::SlashPeriod::get();
		if now <= slash_period { return }

		// The height of any changes we no longer should keep around.
		let pruning_height = now - (slash_period + One::one());

		<Self as Store>::PastCodePruning::mutate(|pruning_tasks: &mut Vec<(_, T::BlockNumber)>| {
			let pruning_tasks_to_do = {
				// find all past code that has just exited the pruning window.
				let up_to_idx = pruning_tasks.iter()
					.take_while(|&(_, at)| at <= &pruning_height)
					.count();
				pruning_tasks.drain(..up_to_idx)
			};

			for (para_id, _) in pruning_tasks_to_do {
				let full_deactivate = <Self as Store>::PastCodeMeta::mutate(&para_id, |meta| {
					for pruned_repl_at in meta.prune_up_to(pruning_height) {
						<Self as Store>::PastCode::remove(&(para_id, pruned_repl_at));
					}

					meta.most_recent_change().is_none() && Self::parachain_head(&para_id).is_none()
				});

				// This parachain has been removed and now the vestigial code
				// has been removed from the state. clean up meta as well.
				if full_deactivate {
					<Self as Store>::PastCodeMeta::remove(&para_id);
				}
			}
		});
	}

	// Performs a code upgrade of a parachain.
	fn do_code_upgrade(id: ParaId, at: T::BlockNumber, new_code: &[u8]) {
		let old_code = Self::parachain_code(&id).unwrap_or_default();
		Code::insert(&id, new_code);

		Self::note_past_code(id, at, old_code);
	}

	/// Dispatch some messages from a parachain.
	fn dispatch_message(
		id: ParaId,
		origin: ParachainDispatchOrigin,
		data: &[u8],
	) {
		if let Ok(message_call) = <T as Trait>::Call::decode(&mut &data[..]) {
			let origin: <T as Trait>::Origin = match origin {
				ParachainDispatchOrigin::Signed =>
					system::RawOrigin::Signed(id.into_account()).into(),
				ParachainDispatchOrigin::Parachain =>
					Origin::Parachain(id).into(),
				ParachainDispatchOrigin::Root =>
					system::RawOrigin::Root.into(),
			};
			let _ok = message_call.dispatch(origin).is_ok();
			// Not much to do with the result as it is. It's up to the parachain to ensure that the
			// message makes sense.
		}
	}

	/// Ensure all is well with the upward messages.
	fn check_upward_messages(
		id: ParaId,
		upward_messages: &[UpwardMessage],
		max_queue_count: usize,
		watermark_queue_size: usize,
	) -> DispatchResult {
		// Either there are no more messages to add...
		if !upward_messages.is_empty() {
			let (count, size) = <RelayDispatchQueueSize>::get(id);
			ensure!(
				// ...or we are appending one message onto an empty queue...
				upward_messages.len() + count as usize == 1
				// ...or...
				|| (
				// ...the total messages in the queue ends up being no greater than the
				// limit...
					upward_messages.len() + count as usize <= max_queue_count
				&&
					// ...and the total size of the payloads in the queue ends up being no
					// greater than the limit.
					upward_messages.iter()
						.fold(size as usize, |a, x| a + x.data.len())
					<= watermark_queue_size
				),
				Error::<T>::QueueFull
			);
			if !id.is_system() {
				for m in upward_messages.iter() {
					ensure!(m.origin != ParachainDispatchOrigin::Root, Error::<T>::InvalidMessageOrigin);
				}
			}
		}
		Ok(())
	}

	/// Update routing information from the parachain heads. This queues upwards
	/// messages to the relay chain as well.
	fn update_routing(
		heads: &[AttestedCandidate],
	) {
		// we sort them in order to provide a fast lookup to ensure we can avoid duplicates in the
		// needs_dispatch queue.
		let mut ordered_needs_dispatch = NeedsDispatch::get();

		for head in heads.iter() {
			let id = head.parachain_index();

			// Queue up upwards messages (from parachains to relay chain).
			Self::queue_upward_messages(
				id,
				&head.candidate.commitments.upward_messages,
				&mut ordered_needs_dispatch,
			);
		}

		NeedsDispatch::put(ordered_needs_dispatch);
	}

	/// Place any new upward messages into our queue for later dispatch.
	///
	/// `ordered_needs_dispatch` is mutated to ensure it reflects the new value of
	/// `RelayDispatchQueueSize`. It is up to the caller to guarantee that it gets written into
	/// storage after this call.
	fn queue_upward_messages(
		id: ParaId,
		upward_messages: &[UpwardMessage],
		ordered_needs_dispatch: &mut Vec<ParaId>,
	) {
		if !upward_messages.is_empty() {
			RelayDispatchQueueSize::mutate(id, |&mut(ref mut count, ref mut len)| {
				*count += upward_messages.len() as u32;
				*len += upward_messages.iter()
					.fold(0, |a, x| a + x.data.len()) as u32;
			});
			// Should never be able to fail assuming our state is uncorrupted, but best not
			// to panic, even if it does.
			let _ = RelayDispatchQueue::append(id, upward_messages);
			if let Err(i) = ordered_needs_dispatch.binary_search(&id) {
				// same.
				ordered_needs_dispatch.insert(i, id);
			} else {
				sp_runtime::print("ordered_needs_dispatch contains id?!");
			}
		}
	}

	/// Simple FIFO dispatcher. This must be called after parachain fees are checked,
	/// as dispatched messages may spend parachain funds.
	fn dispatch_upward_messages(
		max_queue_count: usize,
		watermark_queue_size: usize,
		mut dispatch_message: impl FnMut(ParaId, ParachainDispatchOrigin, &[u8]),
	) {
		let queueds = NeedsDispatch::get();
		let mut drained_count = 0usize;
		let mut dispatched_count = 0usize;
		let mut dispatched_size = 0usize;
		for id in queueds.iter() {
			drained_count += 1;

			let (count, size) = <RelayDispatchQueueSize>::get(id);
			let count = count as usize;
			let size = size as usize;
			if dispatched_count == 0 || (
				dispatched_count + count <= max_queue_count
					&& dispatched_size + size <= watermark_queue_size
			) {
				if count > 0 {
					// still dispatching messages...
					RelayDispatchQueueSize::remove(id);
					let messages = RelayDispatchQueue::take(id);
					for UpwardMessage { origin, data } in messages.into_iter() {
						dispatch_message(*id, origin, &data);
					}
					dispatched_count += count;
					dispatched_size += size;
					if dispatched_count >= max_queue_count
						|| dispatched_size >= watermark_queue_size
					{
						break
					}
				}
			}
		}
		NeedsDispatch::put(&queueds[drained_count..]);
	}

	/// Calculate the current block's duty roster using system's random seed.
	/// Returns the duty roster along with the random seed.
	pub fn calculate_duty_roster() -> (DutyRoster, [u8; 32]) {
		let parachains = Self::active_parachains();
		let parachain_count = parachains.len();

		// TODO: use decode length. substrate #2794
		let validator_count = Self::authorities().len();
		let validators_per_parachain =
			if parachain_count == 0 {
				0
			} else {
				(validator_count - 1) / parachain_count
			};

		let mut roles_val = (0..validator_count).map(|i| match i {
			i if i < parachain_count * validators_per_parachain => {
				let idx = i / validators_per_parachain;
				Chain::Parachain(parachains[idx].0.clone())
			}
			_ => Chain::Relay,
		}).collect::<Vec<_>>();

		let mut seed = {
			let phrase = b"validator_role_pairs";
			let seed = T::Randomness::random(&phrase[..]);
			let seed_len = seed.as_ref().len();
			let needed_bytes = validator_count * 4;

			// hash only the needed bits of the random seed.
			// if earlier bits are influencable, they will not factor into
			// the seed used here.
			let seed_off = if needed_bytes >= seed_len {
				0
			} else {
				seed_len - needed_bytes
			};

			BlakeTwo256::hash(&seed.as_ref()[seed_off..])
		};

		let orig_seed = seed.clone().to_fixed_bytes();

		// shuffle
		for i in 0..(validator_count.saturating_sub(1)) {
			// 4 bytes of entropy used per cycle, 32 bytes entropy per hash
			let offset = (i * 4 % 32) as usize;

			// number of roles remaining to select from.
			let remaining = sp_std::cmp::max(1, (validator_count - i) as usize);

			// 8 32-bit ints per 256-bit seed.
			let val_index = u32::decode(&mut &seed[offset..offset + 4])
				.expect("using 4 bytes for a 32-bit quantity") as usize % remaining;

			if offset == 28 {
				// into the last 4 bytes - rehash to gather new entropy
				seed = BlakeTwo256::hash(seed.as_ref());
			}

			// exchange last item with randomly chosen first.
			roles_val.swap(remaining - 1, val_index);
		}

		(DutyRoster { validator_duty: roles_val, }, orig_seed)
	}

	/// Get the global validation schedule for all parachains.
	pub fn global_validation_schedule() -> GlobalValidationSchedule {
		let now = <system::Module<T>>::block_number();
		GlobalValidationSchedule {
			max_code_size: T::MaxCodeSize::get(),
			max_head_data_size: T::MaxHeadDataSize::get(),
			block_number: T::BlockNumberConversion::convert(if now.is_zero() {
				now
			} else {
				// parablocks included in this block will execute in the context
				// of the current block's parent.
				now - One::one()
			}),
		}
	}

	/// Get the local validation schedule for a particular parachain.
	pub fn local_validation_data(id: &ParaId, perceived_height: T::BlockNumber) -> Option<LocalValidationData> {
		if perceived_height + One::one() != <system::Module<T>>::block_number() {
			// sanity-check - no non-direct-parent blocks allowed at the moment.
			return None
		}

		let code_upgrade_allowed: Option<BlockNumber> = (|| {
			match T::Registrar::para_info(*id)?.scheduling {
				Scheduling::Always => {},
				Scheduling::Dynamic => return None, // parathreads can't upgrade code.
			}

			// if perceived-height were not the parent of `now`, then this should
			// not be drawn from current-runtime configuration. however the sanity-check
			// above prevents that.
			let min_upgrade_frequency = T::ValidationUpgradeFrequency::get();
			let upgrade_delay = T::ValidationUpgradeDelay::get();

			let no_planned = Self::code_upgrade_schedule(id)
				.map_or(true, |expected: T::BlockNumber| expected <= perceived_height);

			let can_upgrade_code = no_planned &&
				Self::past_code_meta(id).most_recent_change()
					.map_or(true, |at| at + min_upgrade_frequency < perceived_height);

			if can_upgrade_code {
				let applied_at = perceived_height + upgrade_delay;
				Some(T::BlockNumberConversion::convert(applied_at))
			} else {
				None
			}
		})();

		Self::parachain_head(id).map(|parent_head| LocalValidationData {
			parent_head: primitives::parachain::HeadData(parent_head),
			balance: T::ParachainCurrency::free_balance(*id),
			code_upgrade_allowed,
		})
	}

	/// Get the local validation data for a particular parent w.r.t. the current
	/// block height.
	pub fn current_local_validation_data(id: &ParaId) -> Option<LocalValidationData> {
		let now: T::BlockNumber = <system::Module<T>>::block_number();
		if now >= One::one() {
			Self::local_validation_data(id, now - One::one())
		} else {
			None
		}
	}

	/// Fetch the code used for verifying a parachain at a particular height.
	pub fn parachain_code_at(id: &ParaId, at: T::BlockNumber) -> Option<Vec<u8>> {
		// note - we don't check that the parachain is currently registered
		// as this might be a deregistered parachain whose old code should still
		// stick around on-chain for some time.
		Self::past_code_meta(id).code_at(at).and_then(|to_use| match to_use {
			UseCodeAt::Current => Self::parachain_code(id),
			UseCodeAt::ReplacedAt(replaced_at) =>
				<Self as Store>::PastCode::get(&(*id, replaced_at)),
		})
	}

	/// Get the currently active set of parachains.
	pub fn active_parachains() -> Vec<(ParaId, Option<(CollatorId, Retriable)>)> {
		T::ActiveParachains::active_paras()
	}

	// check the attestations on these candidates. The candidates should have been checked
	// that each candidates' chain ID is valid.
	fn check_candidates(
		schedule: &GlobalValidationSchedule,
		attested_candidates: &[AttestedCandidate],
		active_parachains: &[(ParaId, Option<(CollatorId, Retriable)>)]
	) -> sp_std::result::Result<IncludedBlocks<T>, sp_runtime::DispatchError>
	{
		// returns groups of slices that have the same chain ID.
		// assumes the inner slice is sorted by id.
		struct GroupedDutyIter<'a> {
			next_idx: usize,
			inner: &'a [(usize, ParaId)],
		}

		impl<'a> GroupedDutyIter<'a> {
			fn new(inner: &'a [(usize, ParaId)]) -> Self {
				GroupedDutyIter { next_idx: 0, inner }
			}

			fn group_for(&mut self, wanted_id: ParaId) -> Option<&'a [(usize, ParaId)]> {
				while let Some((id, keys)) = self.next() {
					if wanted_id == id {
						return Some(keys)
					}
				}

				None
			}
		}

		impl<'a> Iterator for GroupedDutyIter<'a> {
			type Item = (ParaId, &'a [(usize, ParaId)]);

			fn next(&mut self) -> Option<Self::Item> {
				if self.next_idx == self.inner.len() { return None }
				let start_idx = self.next_idx;
				self.next_idx += 1;
				let start_id = self.inner[start_idx].1;

				while self.inner.get(self.next_idx).map_or(false, |&(_, ref id)| id == &start_id) {
					self.next_idx += 1;
				}

				Some((start_id, &self.inner[start_idx..self.next_idx]))
			}
		}

		let authorities = Self::authorities();
		let (duty_roster, random_seed) = Self::calculate_duty_roster();

		// convert a duty roster, which is originally a Vec<Chain>, where each
		// item corresponds to the same position in the session keys, into
		// a list containing (index, parachain duty) where indices are into the session keys.
		// this list is sorted ascending by parachain duty, just like the
		// parachain candidates are.
		let make_sorted_duties = |duty: &[Chain]| {
			let mut sorted_duties = Vec::with_capacity(duty.len());
			for (val_idx, duty) in duty.iter().enumerate() {
				let id = match duty {
					Chain::Relay => continue,
					Chain::Parachain(id) => id,
				};

				let idx = sorted_duties.binary_search_by_key(&id, |&(_, ref id)| id)
					.unwrap_or_else(|idx| idx);

				sorted_duties.insert(idx, (val_idx, *id));
			}

			sorted_duties
		};

		// computes the omitted validation data for a particular parachain.
		//
		// pass the perceived relay chain height of the para-block. This is the block number of
		// `abridged.relay_parent`.
		let full_candidate = |
			abridged: &AbridgedCandidateReceipt,
			perceived_height: T::BlockNumber,
		|
			-> sp_std::result::Result<CandidateReceipt, sp_runtime::DispatchError>
		{
			let para_id = abridged.parachain_index;
			let local_validation = Self::local_validation_data(&para_id, perceived_height)
				.ok_or(Error::<T>::ParentMismatch)?;

			let omitted = OmittedValidationData {
				global_validation: schedule.clone(),
				local_validation,
			};

			Ok(abridged.clone().complete(omitted))
		};

		let sorted_validators = make_sorted_duties(&duty_roster.validator_duty);

		let relay_height_now = <system::Module<T>>::block_number();
		let parent_hash = <system::Module<T>>::parent_hash();
		let localized_payload = |statement: Statement| localized_payload(statement, parent_hash);
		let code_upgrade_delay = T::ValidationUpgradeDelay::get();

		let mut validator_groups = GroupedDutyIter::new(&sorted_validators[..]);

		let mut para_block_hashes = Vec::new();

		for candidate in attested_candidates {
			let para_id = candidate.parachain_index();
			let validator_group = validator_groups.group_for(para_id)
				.ok_or(Error::<T>::NoValidatorGroup)?;

			// NOTE: when changing this to allow older blocks,
			// care must be taken in the availability store pruning to ensure that
			// data is stored correctly. A block containing a candidate C can be
			// orphaned before a block containing C is finalized. Care must be taken
			// not to prune the data for C simply because an orphaned block contained
			// it.

			ensure!(
				candidate.candidate().relay_parent.as_ref() == parent_hash.as_ref(),
				Error::<T>::UnexpectedRelayParent,
			);

			// Since we only allow execution in context of parent hash.
			let perceived_relay_block_height = <system::Module<T>>::block_number() - One::one();

			ensure!(
				candidate.validity_votes.len() >= majority_of(validator_group.len()),
				Error::<T>::NotEnoughValidityVotes,
			);

			ensure!(
				candidate.validity_votes.len() <= authorities.len(),
				Error::<T>::VotesExceedsAuthorities,
			);

			ensure!(
				schedule.max_head_data_size >= candidate.candidate().head_data.0.len() as _,
				Error::<T>::HeadDataTooLarge,
			);

			let full_candidate = full_candidate(
				candidate.candidate(),
				perceived_relay_block_height,
			)?;

			// apply any scheduled code upgrade.
			if let Some(expected_at) = Self::code_upgrade_schedule(&para_id) {
				if expected_at <= perceived_relay_block_height {
					let new_code = FutureCode::take(&para_id);
					<Self as Store>::FutureCodeUpgrades::remove(&para_id);

					Self::do_code_upgrade(para_id, perceived_relay_block_height, &new_code);
				}
			}

			if let Some(ref new_code) = full_candidate.commitments.new_validation_code {
				ensure!(
					full_candidate.local_validation.code_upgrade_allowed.is_some(),
					Error::<T>::DisallowedCodeUpgrade,
				);
				ensure!(
					schedule.max_code_size >= new_code.len() as u32,
					Error::<T>::ValidationCodeTooLarge,
				);

				if code_upgrade_delay.is_zero() {
					Self::do_code_upgrade(para_id, perceived_relay_block_height, new_code);
				} else {
					<Self as Store>::FutureCodeUpgrades::insert(
						&para_id,
						&(perceived_relay_block_height + code_upgrade_delay),
					);
					FutureCode::insert(
						&para_id,
						new_code,
					);
				}
			}

			let fees = full_candidate.commitments.fees;

			ensure!(
				full_candidate.local_validation.balance >= full_candidate.commitments.fees,
				Error::<T>::CannotPayFees,
			);

			T::ParachainCurrency::deduct(para_id, fees)?;

			let candidate_hash = candidate.candidate().hash();
			let mut encoded_implicit = None;
			let mut encoded_explicit = None;

			let mut expected_votes_len = 0;
			for (vote_index, (auth_index, _)) in candidate.validator_indices
				.iter()
				.enumerate()
				.filter(|(_, bit)| *bit)
				.enumerate()
			{
				let validity_attestation = match candidate.validity_votes.get(vote_index) {
					None => Err(Error::<T>::NotEnoughValidityVotes)?,
					Some(v) => {
						expected_votes_len = vote_index + 1;
						v
					}
				};

				if validator_group.iter().find(|&(idx, _)| *idx == auth_index).is_none() {
					Err(Error::<T>::WrongValidatorAttesting)?
				}

				let (payload, sig) = match validity_attestation {
					ValidityAttestation::Implicit(sig) => {
						let payload = encoded_implicit.get_or_insert_with(|| localized_payload(
							Statement::Candidate(candidate_hash),
						));

						(payload, sig)
					}
					ValidityAttestation::Explicit(sig) => {
						let payload = encoded_explicit.get_or_insert_with(|| localized_payload(
							Statement::Valid(candidate_hash),
						));

						(payload, sig)
					}
				};

				ensure!(
					sig.verify(&payload[..], &authorities[auth_index]),
					Error::<T>::InvalidSignature,
				);
			}

			ensure!(
				candidate.validity_votes.len() == expected_votes_len,
				Error::<T>::UntaggedVotes
			);

			para_block_hashes.push(candidate_hash);
		}

		Ok(IncludedBlocks {
			actual_number: relay_height_now,
			session: <session::Module<T>>::current_index(),
			random_seed,
			active_parachains: active_parachains.iter().map(|x| x.0).collect(),
			para_blocks: para_block_hashes,
		})
	}

	fn initialize_authorities(authorities: &[ValidatorId]) {
		if !authorities.is_empty() {
			assert!(Authorities::get().is_empty(), "Authorities are already initialized!");
			Authorities::put(authorities);
		}
	}

/*
	// TODO: Consider integrating if needed. (https://github.com/paritytech/polkadot/issues/223)
	/// Extract the parachain heads from the block.
	pub fn parachain_heads(&self) -> &[CandidateReceipt] {
		let x = self.inner.extrinsics.get(PARACHAINS_SET_POSITION as usize).and_then(|xt| match xt.function {
			Call::Parachains(ParachainsCall::set_heads(ref x)) => Some(&x[..]),
			_ => None
		});

		match x {
			Some(x) => x,
			None => panic!("Invalid polkadot block asserted at {:?}", self.file_line),
		}
	}
*/
}

impl<T: Trait> sp_runtime::BoundToRuntimeAppPublic for Module<T> {
	type Public = ValidatorId;
}

impl<T: Trait> session::OneSessionHandler<T::AccountId> for Module<T> {
	type Key = ValidatorId;

	fn on_genesis_session<'a, I: 'a>(validators: I)
		where I: Iterator<Item=(&'a T::AccountId, Self::Key)>
	{
		Self::initialize_authorities(&validators.map(|(_, key)| key).collect::<Vec<_>>());
	}

	fn on_new_session<'a, I: 'a>(changed: bool, validators: I, _queued: I)
		where I: Iterator<Item=(&'a T::AccountId, Self::Key)>
	{
		if changed {
			<Self as Store>::Authorities::put(validators.map(|(_, key)| key).collect::<Vec<_>>());
		}
	}

	fn on_disabled(_i: usize) { }
}

pub type InherentType = Vec<AttestedCandidate>;

impl<T: Trait> ProvideInherent for Module<T> {
	type Call = Call<T>;
	type Error = MakeFatalError<inherents::Error>;
	const INHERENT_IDENTIFIER: InherentIdentifier = NEW_HEADS_IDENTIFIER;

	fn create_inherent(data: &InherentData) -> Option<Self::Call> {
		let data = data.get_data::<InherentType>(&NEW_HEADS_IDENTIFIER)
			.expect("Parachain heads could not be decoded.")
			.expect("No parachain heads found in inherent data.");

		Some(Call::set_heads(data))
	}
}

/// Ensure that the origin `o` represents a parachain.
/// Returns `Ok` with the parachain ID that effected the extrinsic or an `Err` otherwise.
pub fn ensure_parachain<OuterOrigin>(o: OuterOrigin) -> result::Result<ParaId, BadOrigin>
	where OuterOrigin: Into<result::Result<Origin, OuterOrigin>>
{
	match o.into() {
		Ok(Origin::Parachain(id)) => Ok(id),
		_ => Err(BadOrigin),
	}
}


/// Ensure that double vote reports are only processed if valid.
#[derive(Encode, Decode, Clone, Eq, PartialEq)]
pub struct ValidateDoubleVoteReports<T>(sp_std::marker::PhantomData<T>);

impl<T> sp_std::fmt::Debug for ValidateDoubleVoteReports<T> where
{
	fn fmt(&self, f: &mut sp_std::fmt::Formatter) -> sp_std::fmt::Result {
		write!(f, "ValidateDoubleVoteReports<T>")
	}
}

/// Custom validity error used while validating double vote reports.
#[derive(RuntimeDebug)]
#[repr(u8)]
pub enum DoubleVoteValidityError {
	/// The authority being reported is not in the authority set.
	NotAnAuthority = 0,

	/// Failed to convert offender's `FullIdentificationOf`.
	FailedToConvertId = 1,

	/// The signature on one or both of the statements in the report is wrong.
	InvalidSignature = 2,

	/// The two statements in the report are not conflicting.
	NotDoubleVote = 3,

	/// Invalid report. Indicates that statement doesn't match the attestation on one of the votes.
	InvalidReport = 4,

	/// The proof provided in the report is not valid.
	InvalidProof = 5,
}

impl<T: Trait + Send + Sync> SignedExtension for ValidateDoubleVoteReports<T> where
	<T as system::Trait>::Call: IsSubType<Module<T>, T>
{
	const IDENTIFIER: &'static str = "ValidateDoubleVoteReports";
	type AccountId = T::AccountId;
	type Call = <T as system::Trait>::Call;
	type AdditionalSigned = ();
	type Pre = ();
	type DispatchInfo = DispatchInfo;

	fn additional_signed(&self)
		-> sp_std::result::Result<Self::AdditionalSigned, TransactionValidityError>
	{
		Ok(())
	}

	fn validate(
		&self,
		_who: &Self::AccountId,
		call: &Self::Call,
		_info: DispatchInfo,
		_len: usize,
	) -> TransactionValidity {
		let r = ValidTransaction::default();

		if let Some(local_call) = call.is_sub_type() {
			if let Call::report_double_vote(report) = local_call {
				let validators = <session::Module<T>>::validators();
				let parent_hash = report.parent_hash;

				let expected_session = Module::<T>::session_at_block(parent_hash);
				let session = report.proof.session();

				if session != expected_session {
					return Err(InvalidTransaction::BadProof.into());
				}

				let authorities = Module::<T>::authorities();
				let offender_idx = match authorities.iter().position(|a| *a == report.identity) {
					Some(idx) => idx,
					None => return Err(InvalidTransaction::Custom(
						DoubleVoteValidityError::NotAnAuthority as u8).into()
					),
				};

				if T::FullIdentificationOf::convert(validators[offender_idx].clone()).is_none() {
					return Err(InvalidTransaction::Custom(
						DoubleVoteValidityError::FailedToConvertId as u8).into()
					);
				}

				report
					.verify::<T>()
					.map_err(|e| TransactionValidityError::from(InvalidTransaction::Custom(e as u8)))?;
			}
		}

		Ok(r)
	}
}


#[cfg(test)]
mod tests {
	use super::*;
	use super::Call as ParachainsCall;
	use bitvec::{bitvec, vec::BitVec};
	use sp_io::TestExternalities;
	use sp_core::{H256, Blake2Hasher};
	use sp_trie::NodeCodec;
	use sp_runtime::{
<<<<<<< HEAD
		Perbill, curve::PiecewiseLinear, testing::{UintAuthorityId},
		traits::{BlakeTwo256, IdentityLookup, OnInitialize, OnFinalize},
=======
		impl_opaque_keys,
		Perbill, curve::PiecewiseLinear, testing::{Header},
		traits::{
			BlakeTwo256, IdentityLookup, OnInitialize, OnFinalize, SaturatedConversion,
			OpaqueKeys,
		},
>>>>>>> b3611713
	};
	use primitives::{
		parachain::{
			CandidateReceipt, ValidityAttestation, ValidatorId, Info as ParaInfo,
			Scheduling, CandidateCommitments,
		},
		BlockNumber,
		Header,
	};
	use keyring::Sr25519Keyring;
	use frame_support::{
		impl_outer_origin, impl_outer_dispatch, assert_ok, assert_err, parameter_types,
	};
	use crate::parachains;
	use crate::registrar;
	use crate::slots;
	use session::{SessionHandler, SessionManager};
	use staking::EraIndex;

	// result of <NodeCodec<Blake2Hasher> as trie_db::NodeCodec<Blake2Hasher>>::hashed_null_node()
	const EMPTY_TRIE_ROOT: [u8; 32] = [
		3, 23, 10, 46, 117, 151, 183, 183, 227, 216, 76, 5, 57, 29, 19, 154,
		98, 177, 87, 231, 135, 134, 216, 192, 130, 242, 157, 207, 76, 17, 19, 20
	];

	impl_outer_origin! {
		pub enum Origin for Test {
			parachains
		}
	}

	impl_outer_dispatch! {
		pub enum Call for Test where origin: Origin {
			parachains::Parachains,
		}
	}

	impl_opaque_keys! {
		pub struct TestSessionKeys {
			pub parachain_validator: super::Module<Test>,
		}
	}

	#[derive(Clone, Eq, PartialEq)]
	pub struct Test;
	parameter_types! {
		pub const BlockHashCount: u32 = 250;
		pub const MaximumBlockWeight: u32 = 4 * 1024 * 1024;
		pub const MaximumBlockLength: u32 = 4 * 1024 * 1024;
		pub const AvailableBlockRatio: Perbill = Perbill::from_percent(75);
	}

	impl system::Trait for Test {
		type Origin = Origin;
		type Call = Call;
		type Index = u64;
		type BlockNumber = BlockNumber;
		type Hash = H256;
		type Hashing = BlakeTwo256;
		type AccountId = u64;
		type Lookup = IdentityLookup<u64>;
		type Header = Header;
		type Event = ();
		type BlockHashCount = BlockHashCount;
		type MaximumBlockWeight = MaximumBlockWeight;
		type MaximumBlockLength = MaximumBlockLength;
		type AvailableBlockRatio = AvailableBlockRatio;
		type Version = ();
		type ModuleToIndex = ();
		type AccountData = balances::AccountData<u128>;
		type OnNewAccount = ();
		type OnKilledAccount = ();
	}

	parameter_types! {
		pub const Period: BlockNumber = 1;
		pub const Offset: BlockNumber = 0;
		pub const DisabledValidatorsThreshold: Perbill = Perbill::from_percent(17);
	}

	/// Custom `SessionHandler` since we use `TestSessionKeys` as `Keys`.
	pub struct TestSessionHandler;
	impl<AId> SessionHandler<AId> for TestSessionHandler {
		const KEY_TYPE_IDS: &'static [KeyTypeId] = &[PARACHAIN_KEY_TYPE_ID];

		fn on_genesis_session<Ks: OpaqueKeys>(_: &[(AId, Ks)]) {}

		fn on_new_session<Ks: OpaqueKeys>(_: bool, _: &[(AId, Ks)], _: &[(AId, Ks)]) {}

		fn on_before_session_ending() {}

		fn on_disabled(_: usize) {}
	}

	impl session::Trait for Test {
		type Event = ();
		type ValidatorId = u64;
		type ValidatorIdOf = staking::StashOf<Self>;
		type ShouldEndSession = session::PeriodicSessions<Period, Offset>;
		type SessionManager = session::historical::NoteHistoricalRoot<Self, Staking>;
		type SessionHandler = TestSessionHandler;
		type Keys = TestSessionKeys;
		type DisabledValidatorsThreshold = DisabledValidatorsThreshold;
	}

	impl session::historical::Trait for Test {
		type FullIdentification = staking::Exposure<u64, Balance>;
		type FullIdentificationOf = staking::ExposureOf<Self>;
	}

	parameter_types! {
		pub const MinimumPeriod: u64 = 3;
	}
	impl timestamp::Trait for Test {
		type Moment = u64;
		type OnTimestampSet = ();
		type MinimumPeriod = MinimumPeriod;
	}

	mod time {
		use primitives::{Moment, BlockNumber};
		pub const MILLISECS_PER_BLOCK: Moment = 6000;
		pub const EPOCH_DURATION_IN_BLOCKS: BlockNumber = 1 * HOURS;
		// These time units are defined in number of blocks.
		const MINUTES: BlockNumber = 60_000 / (MILLISECS_PER_BLOCK as BlockNumber);
		const HOURS: BlockNumber = MINUTES * 60;
	}
	parameter_types! {
		pub const EpochDuration: BlockNumber = time::EPOCH_DURATION_IN_BLOCKS;
		pub const ExpectedBlockTime: u64 = time::MILLISECS_PER_BLOCK;
	}

	impl babe::Trait for Test {
		type EpochDuration = EpochDuration;
		type ExpectedBlockTime = ExpectedBlockTime;

		// session module is the trigger
		type EpochChangeTrigger = babe::ExternalTrigger;
	}

	parameter_types! {
		pub const ExistentialDeposit: Balance = 1;
	}

	impl balances::Trait for Test {
		type Balance = u128;
		type DustRemoval = ();
		type Event = ();
		type ExistentialDeposit = ExistentialDeposit;
		type AccountStore = System;
	}

	pallet_staking_reward_curve::build! {
		const REWARD_CURVE: PiecewiseLinear<'static> = curve!(
			min_inflation: 0_025_000u64,
			max_inflation: 0_100_000,
			ideal_stake: 0_500_000,
			falloff: 0_050_000,
			max_piece_count: 40,
			test_precision: 0_005_000,
		);
	}

	parameter_types! {
		pub const SessionsPerEra: sp_staking::SessionIndex = 3;
		pub const BondingDuration: staking::EraIndex = 3;
		pub const SlashDeferDuration: staking::EraIndex = 0;
		pub const AttestationPeriod: BlockNumber = 100;
		pub const RewardCurve: &'static PiecewiseLinear<'static> = &REWARD_CURVE;
		pub const MaxNominatorRewardedPerValidator: u32 = 64;
	}

	pub struct CurrencyToVoteHandler;

	impl Convert<u128, u128> for CurrencyToVoteHandler {
		fn convert(x: u128) -> u128 { x }
	}

	impl Convert<u128, u64> for CurrencyToVoteHandler {
		fn convert(x: u128) -> u64 { x.saturated_into() }
	}

	impl staking::Trait for Test {
		type RewardRemainder = ();
		type CurrencyToVote = CurrencyToVoteHandler;
		type Event = ();
		type Currency = Balances;
		type Slash = ();
		type Reward = ();
		type SessionsPerEra = SessionsPerEra;
		type BondingDuration = BondingDuration;
		type SlashDeferDuration = SlashDeferDuration;
		type SlashCancelOrigin = system::EnsureRoot<Self::AccountId>;
		type SessionInterface = Self;
		type Time = timestamp::Module<Test>;
		type RewardCurve = RewardCurve;
		type MaxNominatorRewardedPerValidator = MaxNominatorRewardedPerValidator;
	}

	impl attestations::Trait for Test {
		type AttestationPeriod = AttestationPeriod;
		type ValidatorIdentities = ValidatorIdentities<Test>;
		type RewardAttestation = ();
	}

	parameter_types!{
		pub const LeasePeriod: BlockNumber = 10;
		pub const EndingPeriod: BlockNumber = 3;
	}

	impl slots::Trait for Test {
		type Event = ();
		type Currency = Balances;
		type Parachains = registrar::Module<Test>;
		type EndingPeriod = EndingPeriod;
		type LeasePeriod = LeasePeriod;
		type Randomness = RandomnessCollectiveFlip;
	}

	parameter_types! {
		pub const ParathreadDeposit: Balance = 10;
		pub const QueueSize: usize = 2;
		pub const MaxRetries: u32 = 3;
	}

	impl registrar::Trait for Test {
		type Event = ();
		type Origin = Origin;
		type Currency = Balances;
		type ParathreadDeposit = ParathreadDeposit;
		type SwapAux = slots::Module<Test>;
		type QueueSize = QueueSize;
		type MaxRetries = MaxRetries;
	}

	impl offences::Trait for Test {
		type Event = ();
		type IdentificationTuple = session::historical::IdentificationTuple<Self>;
		type OnOffenceHandler = Staking;
	}

	parameter_types! {
		pub const MaxHeadDataSize: u32 = 100;
		pub const MaxCodeSize: u32 = 100;

		pub const ValidationUpgradeFrequency: BlockNumber = 10;
		pub const ValidationUpgradeDelay: BlockNumber = 2;
		pub const SlashPeriod: BlockNumber = 50;
	}

	impl Trait for Test {
		type Origin = Origin;
		type Call = Call;
		type ParachainCurrency = Balances;
		type BlockNumberConversion = sp_runtime::traits::Identity;
		type Randomness = RandomnessCollectiveFlip;
		type ActiveParachains = registrar::Module<Test>;
		type Registrar = registrar::Module<Test>;
		type MaxCodeSize = MaxCodeSize;
		type MaxHeadDataSize = MaxHeadDataSize;
<<<<<<< HEAD
		type ValidationUpgradeFrequency = ValidationUpgradeFrequency;
		type ValidationUpgradeDelay = ValidationUpgradeDelay;
		type SlashPeriod = SlashPeriod;
=======
		type Proof = <Historical as KeyOwnerProofSystem<(KeyTypeId, Vec<u8>)>>::Proof;
		type IdentificationTuple = <Self::KeyOwnerProofSystem as KeyOwnerProofSystem<(KeyTypeId, Vec<u8>)>>::IdentificationTuple;
		type ReportOffence = Offences;
		type KeyOwnerProofSystem = Historical;
>>>>>>> b3611713
	}

	type Parachains = Module<Test>;
	type Balances = balances::Module<Test>;
	type System = system::Module<Test>;
	type Offences = offences::Module<Test>;
	type Staking = staking::Module<Test>;
	type Session = session::Module<Test>;
	type Timestamp = timestamp::Module<Test>;
	type RandomnessCollectiveFlip = randomness_collective_flip::Module<Test>;
	type Registrar = registrar::Module<Test>;
	type Historical = session::historical::Module<Test>;

	fn new_test_ext(parachains: Vec<(ParaId, Vec<u8>, Vec<u8>)>) -> TestExternalities {
		use staking::StakerStatus;
		use babe::AuthorityId as BabeAuthorityId;

		let mut t = system::GenesisConfig::default().build_storage::<Test>().unwrap();

		let authority_keys = [
			Sr25519Keyring::Alice,
			Sr25519Keyring::Bob,
			Sr25519Keyring::Charlie,
			Sr25519Keyring::Dave,
			Sr25519Keyring::Eve,
			Sr25519Keyring::Ferdie,
			Sr25519Keyring::One,
			Sr25519Keyring::Two,
		];

		// stashes are the index.
		let session_keys: Vec<_> = authority_keys.iter().enumerate()
			.map(|(i, k)| (i as u64, i as u64, TestSessionKeys {
				parachain_validator: ValidatorId::from(k.public()),
			}))
			.collect();

		let authorities: Vec<_> = authority_keys.iter().map(|k| ValidatorId::from(k.public())).collect();
		let babe_authorities: Vec<_> = authority_keys.iter()
			.map(|k| BabeAuthorityId::from(k.public()))
			.map(|k| (k, 1))
			.collect();

		// controllers are the index + 1000
		let stakers: Vec<_> = (0..authority_keys.len()).map(|i| (
			i as u64,
			i as u64 + 1000,
			10_000,
			StakerStatus::<u64>::Validator,
		)).collect();

		let balances: Vec<_> = (0..authority_keys.len()).map(|i| (i as u64, 10_000_000)).collect();

		GenesisConfig {
			authorities: authorities.clone(),
		}.assimilate_storage::<Test>(&mut t).unwrap();

		registrar::GenesisConfig::<Test> {
			parachains,
			_phdata: Default::default(),
		}.assimilate_storage(&mut t).unwrap();

		session::GenesisConfig::<Test> {
			keys: session_keys,
		}.assimilate_storage(&mut t).unwrap();

		babe::GenesisConfig {
			authorities: babe_authorities,
		}.assimilate_storage::<Test>(&mut t).unwrap();

		balances::GenesisConfig::<Test> {
			balances,
		}.assimilate_storage(&mut t).unwrap();

		staking::GenesisConfig::<Test> {
			stakers,
			validator_count: 8,
			force_era: staking::Forcing::ForceNew,
			minimum_validator_count: 0,
			invulnerables: vec![],
			.. Default::default()
		}.assimilate_storage(&mut t).unwrap();

		t.into()
	}

	fn set_heads(v: Vec<AttestedCandidate>) -> ParachainsCall<Test> {
		ParachainsCall::set_heads(v)
	}

	fn report_double_vote(
		report: DoubleVoteReport<session::historical::Proof, <Test as system::Trait>::Hash>,
	) -> Result<ParachainsCall<Test>, TransactionValidityError> {
		let inner = ParachainsCall::report_double_vote(report);
		let call = Call::Parachains(inner.clone());

		ValidateDoubleVoteReports::<Test>(sp_std::marker::PhantomData)
			.validate(&0, &call, DispatchInfo::default(), 0)?;

		Ok(inner)
	}

	// creates a template candidate which pins to correct relay-chain state.
	fn raw_candidate(para_id: ParaId) -> CandidateReceipt {
		CandidateReceipt {
			parachain_index: para_id,
			relay_parent: System::parent_hash(),
			head_data: Default::default(),
			collator: Default::default(),
			signature: Default::default(),
			pov_block_hash: Default::default(),
			global_validation: Parachains::global_validation_schedule(),
			local_validation: Parachains::current_local_validation_data(&para_id).unwrap(),
			commitments: CandidateCommitments::default(),
		}
	}

	// makes a blank attested candidate from a `CandidateReceipt`.
	fn make_blank_attested(candidate: CandidateReceipt) -> AttestedCandidate {
		let (candidate, _) = candidate.abridge();

		AttestedCandidate {
			validity_votes: vec![],
			validator_indices: BitVec::new(),
			candidate,
		}
	}

	fn make_attestations(candidate: &mut AttestedCandidate) {
		let mut vote_implicit = false;
		let parent_hash = <system::Module<Test>>::parent_hash();

		let (duty_roster, _) = Parachains::calculate_duty_roster();
		let candidate_hash = candidate.candidate.hash();

		let authorities = Parachains::authorities();
		let extract_key = |public: ValidatorId| {
			let mut raw_public = [0; 32];
			raw_public.copy_from_slice(public.as_ref());
			Sr25519Keyring::from_raw_public(raw_public).unwrap()
		};

		let validation_entries = duty_roster.validator_duty.iter()
			.enumerate();

		let mut validator_indices = BitVec::new();
		for (idx, &duty) in validation_entries {
			if duty != Chain::Parachain(candidate.parachain_index()) { continue }
			vote_implicit = !vote_implicit;

			let key = extract_key(authorities[idx].clone());

			let statement = if vote_implicit {
				Statement::Candidate(candidate_hash.clone())
			} else {
				Statement::Valid(candidate_hash.clone())
			};

			let payload = localized_payload(statement, parent_hash);
			let signature = key.sign(&payload[..]).into();

			candidate.validity_votes.push(if vote_implicit {
				ValidityAttestation::Implicit(signature)
			} else {
				ValidityAttestation::Explicit(signature)
			});

			if validator_indices.len() <= idx {
				validator_indices.resize(idx + 1, false);
			}
			validator_indices.set(idx, true);
		}
		candidate.validator_indices = validator_indices;
	}

	fn new_candidate_with_upward_messages(
		id: u32,
		upward_messages: Vec<(ParachainDispatchOrigin, Vec<u8>)>
	) -> AttestedCandidate {
		let mut raw_candidate = raw_candidate(id.into());
		raw_candidate.commitments.upward_messages = upward_messages.into_iter()
			.map(|x| UpwardMessage { origin: x.0, data: x.1 })
			.collect();

		make_blank_attested(raw_candidate)
	}

	fn start_session(session_index: SessionIndex) {
		let mut parent_hash = System::parent_hash();
		use sp_runtime::traits::Header;

		for i in Session::current_index()..session_index {
			println!("session index {}", i);
			Staking::on_finalize(System::block_number());
			System::set_block_number((i + 1).into());
			Timestamp::set_timestamp(System::block_number() * 6000);

			// In order to be able to use `System::parent_hash()` in the tests
			// we need to first get it via `System::finalize` and then set it
			// the `System::initialize`. However, it is needed to be taken into
			// consideration that finalizing will prune some data in `System`
			// storage including old values `BlockHash` if that reaches above
			// `BlockHashCount` capacity.
			if System::block_number() > 1 {
				let hdr = System::finalize();
				parent_hash = hdr.hash();
			}

			System::initialize(
				&(i as u64 + 1),
				&parent_hash,
				&Default::default(),
				&Default::default(),
				Default::default(),
			);
			init_block();
		}

		assert_eq!(Session::current_index(), session_index);
	}

	fn start_era(era_index: EraIndex) {
		start_session((era_index * 3).into());
		assert_eq!(Staking::current_era(), Some(era_index));
	}

	fn init_block() {
		println!("Initializing {}", System::block_number());
		Session::on_initialize(System::block_number());
		System::on_initialize(System::block_number());
		Registrar::on_initialize(System::block_number());
		Parachains::on_initialize(System::block_number());
	}
	fn run_to_block(n: BlockNumber) {
		println!("Running until block {}", n);
		while System::block_number() < n {
			if System::block_number() > 1 {
				println!("Finalizing {}", System::block_number());
				if !DidUpdate::get().is_some() {
					Parachains::set_heads(Origin::NONE, vec![]).unwrap();
				}

				Parachains::on_finalize(System::block_number());
				Registrar::on_finalize(System::block_number());
				System::on_finalize(System::block_number());
			}
			Staking::new_session(System::block_number() as u32);
			System::set_block_number(System::block_number() + 1);
			init_block();
		}
	}

	fn queue_upward_messages(id: ParaId, upward_messages: &[UpwardMessage]) {
		NeedsDispatch::mutate(|nd|
			Parachains::queue_upward_messages(id, upward_messages, nd)
		);
	}

	#[test]
	fn check_dispatch_upward_works() {
		let parachains = vec![
			(0u32.into(), vec![], vec![]),
			(1u32.into(), vec![], vec![]),
			(2u32.into(), vec![], vec![]),
		];
		new_test_ext(parachains.clone()).execute_with(|| {
			init_block();
			queue_upward_messages(0.into(), &vec![
				UpwardMessage { origin: ParachainDispatchOrigin::Parachain, data: vec![0; 4] }
			]);
			queue_upward_messages(1.into(), &vec![
				UpwardMessage { origin: ParachainDispatchOrigin::Parachain, data: vec![1; 4] }
			]);
			let mut dispatched: Vec<(ParaId, ParachainDispatchOrigin, Vec<u8>)> = vec![];
			let dummy = |id, origin, data: &[u8]| dispatched.push((id, origin, data.to_vec()));
			Parachains::dispatch_upward_messages(2, 3, dummy);
			assert_eq!(dispatched, vec![
				(0.into(), ParachainDispatchOrigin::Parachain, vec![0; 4])
			]);
			assert!(<RelayDispatchQueue>::get(ParaId::from(0)).is_empty());
			assert_eq!(<RelayDispatchQueue>::get(ParaId::from(1)).len(), 1);
		});
		new_test_ext(parachains.clone()).execute_with(|| {
			init_block();
			queue_upward_messages(0.into(), &vec![
				UpwardMessage { origin: ParachainDispatchOrigin::Parachain, data: vec![0; 2] }
			]);
			queue_upward_messages(1.into(), &vec![
				UpwardMessage { origin: ParachainDispatchOrigin::Parachain, data: vec![1; 2] }
			]);
			queue_upward_messages(2.into(), &vec![
				UpwardMessage { origin: ParachainDispatchOrigin::Parachain, data: vec![2] }
			]);
			let mut dispatched: Vec<(ParaId, ParachainDispatchOrigin, Vec<u8>)> = vec![];
			let dummy = |id, origin, data: &[u8]| dispatched.push((id, origin, data.to_vec()));
			Parachains::dispatch_upward_messages(2, 3, dummy);
			assert_eq!(dispatched, vec![
				(0.into(), ParachainDispatchOrigin::Parachain, vec![0; 2]),
				(2.into(), ParachainDispatchOrigin::Parachain, vec![2])
			]);
			assert!(<RelayDispatchQueue>::get(ParaId::from(0)).is_empty());
			assert_eq!(<RelayDispatchQueue>::get(ParaId::from(1)).len(), 1);
			assert!(<RelayDispatchQueue>::get(ParaId::from(2)).is_empty());
		});
		new_test_ext(parachains.clone()).execute_with(|| {
			init_block();
			queue_upward_messages(0.into(), &vec![
				UpwardMessage { origin: ParachainDispatchOrigin::Parachain, data: vec![0; 2] }
			]);
			queue_upward_messages(1.into(), &vec![
				UpwardMessage { origin: ParachainDispatchOrigin::Parachain, data: vec![1; 2] }
			]);
			queue_upward_messages(2.into(), &vec![
				UpwardMessage { origin: ParachainDispatchOrigin::Parachain, data: vec![2] }
			]);
			let mut dispatched: Vec<(ParaId, ParachainDispatchOrigin, Vec<u8>)> = vec![];
			let dummy = |id, origin, data: &[u8]| dispatched.push((id, origin, data.to_vec()));
			Parachains::dispatch_upward_messages(2, 3, dummy);
			assert_eq!(dispatched, vec![
				(0.into(), ParachainDispatchOrigin::Parachain, vec![0; 2]),
				(2.into(), ParachainDispatchOrigin::Parachain, vec![2])
			]);
			assert!(<RelayDispatchQueue>::get(ParaId::from(0)).is_empty());
			assert_eq!(<RelayDispatchQueue>::get(ParaId::from(1)).len(), 1);
			assert!(<RelayDispatchQueue>::get(ParaId::from(2)).is_empty());
		});
		new_test_ext(parachains.clone()).execute_with(|| {
			init_block();
			queue_upward_messages(0.into(), &vec![
				UpwardMessage { origin: ParachainDispatchOrigin::Parachain, data: vec![0; 2] }
			]);
			queue_upward_messages(1.into(), &vec![
				UpwardMessage { origin: ParachainDispatchOrigin::Parachain, data: vec![1; 2] }
			]);
			queue_upward_messages(2.into(), &vec![
				UpwardMessage { origin: ParachainDispatchOrigin::Parachain, data: vec![2] }
			]);
			let mut dispatched: Vec<(ParaId, ParachainDispatchOrigin, Vec<u8>)> = vec![];
			let dummy = |id, origin, data: &[u8]| dispatched.push((id, origin, data.to_vec()));
			Parachains::dispatch_upward_messages(2, 3, dummy);
			assert_eq!(dispatched, vec![
				(0.into(), ParachainDispatchOrigin::Parachain, vec![0; 2]),
				(2.into(), ParachainDispatchOrigin::Parachain, vec![2]),
			]);
			assert!(<RelayDispatchQueue>::get(ParaId::from(0)).is_empty());
			assert_eq!(<RelayDispatchQueue>::get(ParaId::from(1)).len(), 1);
			assert!(<RelayDispatchQueue>::get(ParaId::from(2)).is_empty());
		});
	}

	#[test]
	fn check_queue_upward_messages_works() {
		let parachains = vec![
			(0u32.into(), vec![], vec![]),
		];
		new_test_ext(parachains.clone()).execute_with(|| {
			run_to_block(2);
			let messages = vec![
				UpwardMessage { origin: ParachainDispatchOrigin::Signed, data: vec![0] }
			];
			assert_ok!(Parachains::check_upward_messages(0.into(), &messages, 2, 3));

			// all good.
			queue_upward_messages(0.into(), &vec![
				UpwardMessage { origin: ParachainDispatchOrigin::Signed, data: vec![0] },
			]);
			let messages = vec![
				UpwardMessage { origin: ParachainDispatchOrigin::Parachain, data: vec![1, 2] }
			];
			assert_ok!(Parachains::check_upward_messages(0.into(), &messages, 2, 3));
			queue_upward_messages(0.into(), &messages);
			assert_eq!(<RelayDispatchQueue>::get(ParaId::from(0)), vec![
				UpwardMessage { origin: ParachainDispatchOrigin::Signed, data: vec![0] },
				UpwardMessage { origin: ParachainDispatchOrigin::Parachain, data: vec![1, 2] },
			]);
		});
	}

	#[test]
	fn check_queue_full_upward_messages_fails() {
		let parachains = vec![
			(0u32.into(), vec![], vec![]),
		];
		new_test_ext(parachains.clone()).execute_with(|| {
			run_to_block(2);
			// oversize, but ok since it's just one and the queue is empty.
			let messages = vec![
				UpwardMessage { origin: ParachainDispatchOrigin::Signed, data: vec![0; 4] },
			];
			assert_ok!(Parachains::check_upward_messages(0.into(), &messages, 2, 3));

			// oversize and bad since it's not just one.
			let messages = vec![
				UpwardMessage { origin: ParachainDispatchOrigin::Signed, data: vec![0] },
				UpwardMessage { origin: ParachainDispatchOrigin::Signed, data: vec![0; 4] },
			];
			assert_err!(
				Parachains::check_upward_messages(0.into(), &messages, 2, 3),
				Error::<Test>::QueueFull
			);

			// too many messages.
			let messages = vec![
				UpwardMessage { origin: ParachainDispatchOrigin::Signed, data: vec![0] },
				UpwardMessage { origin: ParachainDispatchOrigin::Signed, data: vec![1] },
				UpwardMessage { origin: ParachainDispatchOrigin::Signed, data: vec![2] },
			];
			assert_err!(
				Parachains::check_upward_messages(0.into(), &messages, 2, 3),
				Error::<Test>::QueueFull
			);
		});
	}

	#[test]
	fn check_queued_too_many_upward_messages_fails() {
		let parachains = vec![
			(0u32.into(), vec![], vec![]),
		];
		new_test_ext(parachains.clone()).execute_with(|| {
			run_to_block(2);
			// too many messages.
			queue_upward_messages(0.into(), &vec![
				UpwardMessage { origin: ParachainDispatchOrigin::Signed, data: vec![0] },
			]);
			let messages = vec![
				UpwardMessage { origin: ParachainDispatchOrigin::Signed, data: vec![1] },
				UpwardMessage { origin: ParachainDispatchOrigin::Signed, data: vec![2] },
			];
			assert_err!(
				Parachains::check_upward_messages(0.into(), &messages, 2, 3),
				Error::<Test>::QueueFull
			);
		});
	}

	#[test]
	fn check_queued_total_oversize_upward_messages_fails() {
		let parachains = vec![
			(0u32.into(), vec![], vec![]),
		];
		new_test_ext(parachains.clone()).execute_with(|| {
			run_to_block(2);
			// too much data.
			queue_upward_messages(0.into(), &vec![
				UpwardMessage { origin: ParachainDispatchOrigin::Signed, data: vec![0, 1] },
			]);
			let messages = vec![
				UpwardMessage { origin: ParachainDispatchOrigin::Signed, data: vec![2, 3] },
			];
			assert_err!(
				Parachains::check_upward_messages(0.into(), &messages, 2, 3),
				Error::<Test>::QueueFull
			);
		});
	}

	#[test]
	fn check_queued_pre_jumbo_upward_messages_fails() {
		let parachains = vec![
			(0u32.into(), vec![], vec![]),
		];
		new_test_ext(parachains.clone()).execute_with(|| {
			run_to_block(2);
			// bad - already an oversize messages queued.
			queue_upward_messages(0.into(), &vec![
				UpwardMessage { origin: ParachainDispatchOrigin::Signed, data: vec![0; 4] },
			]);
			let messages = vec![
				UpwardMessage { origin: ParachainDispatchOrigin::Signed, data: vec![0] }
			];
			assert_err!(
				Parachains::check_upward_messages(0.into(), &messages, 2, 3),
				Error::<Test>::QueueFull
			);
		});
	}

	#[test]
	fn check_queued_post_jumbo_upward_messages_fails() {
		let parachains = vec![
			(0u32.into(), vec![], vec![]),
		];
		new_test_ext(parachains.clone()).execute_with(|| {
			run_to_block(2);
			// bad - oversized and already a message queued.
			queue_upward_messages(0.into(), &vec![
				UpwardMessage { origin: ParachainDispatchOrigin::Signed, data: vec![0] },
			]);
			let messages = vec![
				UpwardMessage { origin: ParachainDispatchOrigin::Signed, data: vec![0; 4] }
			];
			assert_err!(
				Parachains::check_upward_messages(0.into(), &messages, 2, 3),
				Error::<Test>::QueueFull
			);
		});
	}

	#[test]
	fn upward_queuing_works() {
		// That the list of egress queue roots is in ascending order by `ParaId`.
		let parachains = vec![
			(0u32.into(), vec![], vec![]),
			(1u32.into(), vec![], vec![]),
		];

		new_test_ext(parachains.clone()).execute_with(|| {
			run_to_block(2);
			// parachain 0 is self
			let mut candidates = vec![
				new_candidate_with_upward_messages(0, vec![
					(ParachainDispatchOrigin::Signed, vec![1]),
				]),
				new_candidate_with_upward_messages(1, vec![
					(ParachainDispatchOrigin::Parachain, vec![2]),
				])
			];
			candidates.iter_mut().for_each(make_attestations);

			assert_ok!(Parachains::dispatch(
				set_heads(candidates),
				Origin::NONE,
			));

			assert!(<RelayDispatchQueue>::get(ParaId::from(0)).is_empty());
			assert!(<RelayDispatchQueue>::get(ParaId::from(1)).is_empty());
		});
	}

	#[test]
	fn active_parachains_should_work() {
		let parachains = vec![
			(5u32.into(), vec![1,2,3], vec![1]),
			(100u32.into(), vec![4,5,6], vec![2]),
		];

		new_test_ext(parachains.clone()).execute_with(|| {
			run_to_block(2);
			assert_eq!(Parachains::active_parachains(), vec![(5u32.into(), None), (100u32.into(), None)]);
			assert_eq!(Parachains::parachain_code(ParaId::from(5u32)), Some(vec![1, 2, 3]));
			assert_eq!(Parachains::parachain_code(ParaId::from(100u32)), Some(vec![4, 5, 6]));
		});
	}

	#[test]
	fn register_deregister() {
		let parachains = vec![
			(5u32.into(), vec![1,2,3], vec![1]),
			(100u32.into(), vec![4,5,6], vec![2,]),
		];

		new_test_ext(parachains.clone()).execute_with(|| {
			run_to_block(2);
			assert_eq!(Parachains::active_parachains(), vec![(5u32.into(), None), (100u32.into(), None)]);

			assert_eq!(Parachains::parachain_code(ParaId::from(5u32)), Some(vec![1,2,3]));
			assert_eq!(Parachains::parachain_code(ParaId::from(100u32)), Some(vec![4,5,6]));

			assert_ok!(Registrar::register_para(Origin::ROOT, 99u32.into(), ParaInfo{scheduling: Scheduling::Always}, vec![7,8,9], vec![1, 1, 1]));
			assert_ok!(Parachains::set_heads(Origin::NONE, vec![]));

			run_to_block(3);

			assert_eq!(Parachains::active_parachains(), vec![(5u32.into(), None), (99u32.into(), None), (100u32.into(), None)]);
			assert_eq!(Parachains::parachain_code(&ParaId::from(99u32)), Some(vec![7,8,9]));

			assert_ok!(Registrar::deregister_para(Origin::ROOT, 5u32.into()));
			assert_ok!(Parachains::set_heads(Origin::NONE, vec![]));

			// parachain still active this block. another block must pass before it's inactive.
			run_to_block(4);

			assert_eq!(Parachains::active_parachains(), vec![(99u32.into(), None), (100u32.into(), None)]);
			assert_eq!(Parachains::parachain_code(&ParaId::from(5u32)), None);
		});
	}

	#[test]
	fn duty_roster_works() {
		let parachains = vec![
			(0u32.into(), vec![], vec![]),
			(1u32.into(), vec![], vec![]),
		];

		new_test_ext(parachains.clone()).execute_with(|| {
			run_to_block(2);
			let check_roster = |duty_roster: &DutyRoster| {
				assert_eq!(duty_roster.validator_duty.len(), 8);
				for i in (0..2).map(ParaId::from) {
					assert_eq!(duty_roster.validator_duty.iter().filter(|&&j| j == Chain::Parachain(i)).count(), 3);
				}
				assert_eq!(duty_roster.validator_duty.iter().filter(|&&j| j == Chain::Relay).count(), 2);
			};

			let duty_roster_0 = Parachains::calculate_duty_roster().0;
			check_roster(&duty_roster_0);

			System::initialize(&1, &H256::from([1; 32]), &Default::default(), &Default::default(), Default::default());
			RandomnessCollectiveFlip::on_initialize(1);
			let duty_roster_1 = Parachains::calculate_duty_roster().0;
			check_roster(&duty_roster_1);
			assert_ne!(duty_roster_0, duty_roster_1);


			System::initialize(&2, &H256::from([2; 32]), &Default::default(), &Default::default(), Default::default());
			RandomnessCollectiveFlip::on_initialize(2);
			let duty_roster_2 = Parachains::calculate_duty_roster().0;
			check_roster(&duty_roster_2);
			assert_ne!(duty_roster_0, duty_roster_2);
			assert_ne!(duty_roster_1, duty_roster_2);
		});
	}

	#[test]
	fn unattested_candidate_is_rejected() {
		let parachains = vec![
			(0u32.into(), vec![], vec![]),
			(1u32.into(), vec![], vec![]),
		];

		new_test_ext(parachains.clone()).execute_with(|| {
			run_to_block(2);
			let candidate = make_blank_attested(raw_candidate(0.into()));
			assert!(Parachains::dispatch(set_heads(vec![candidate]), Origin::NONE).is_err());
		})
	}

	#[test]
	fn attested_candidates_accepted_in_order() {
		let parachains = vec![
			(0u32.into(), vec![], vec![]),
			(1u32.into(), vec![], vec![]),
		];

		new_test_ext(parachains.clone()).execute_with(|| {
			run_to_block(2);
			assert_eq!(Parachains::active_parachains().len(), 2);

			let mut candidate_a = make_blank_attested(raw_candidate(0.into()));
			let mut candidate_b = make_blank_attested(raw_candidate(1.into()));

			make_attestations(&mut candidate_a);
			make_attestations(&mut candidate_b);

			assert!(Parachains::dispatch(
				set_heads(vec![candidate_b.clone(), candidate_a.clone()]),
				Origin::NONE,
			).is_err());

			assert_ok!(Parachains::dispatch(
				set_heads(vec![candidate_a.clone(), candidate_b.clone()]),
				Origin::NONE,
			));
		});
	}

	#[test]
	fn duplicate_vote_is_rejected() {
		let parachains = vec![
			(0u32.into(), vec![], vec![]),
			(1u32.into(), vec![], vec![]),
		];

		new_test_ext(parachains.clone()).execute_with(|| {
			run_to_block(2);

			let mut candidate = make_blank_attested(raw_candidate(0.into()));
			make_attestations(&mut candidate);

			let mut double_validity = candidate.clone();
			double_validity.validity_votes.push(candidate.validity_votes[0].clone());
			double_validity.validator_indices.push(true);

			assert!(Parachains::dispatch(
				set_heads(vec![double_validity]),
				Origin::NONE,
			).is_err());
		});
	}

	#[test]
	fn validators_not_from_group_is_rejected() {
		let parachains = vec![
			(0u32.into(), vec![], vec![]),
			(1u32.into(), vec![], vec![]),
		];

		new_test_ext(parachains.clone()).execute_with(|| {
			run_to_block(2);

			let mut candidate = make_blank_attested(raw_candidate(0.into()));
			make_attestations(&mut candidate);

			// Change the last vote index to make it not corresponding to the assigned group.
			assert!(candidate.validator_indices.pop().is_some());
			candidate.validator_indices.append(&mut bitvec![0, 0, 0, 0, 0, 0, 0, 0, 0, 0, 0, 1]);

			assert!(Parachains::dispatch(
				set_heads(vec![candidate]),
				Origin::NONE,
			).is_err());
		});
	}

	#[test]
	fn empty_trie_root_const_is_blake2_hashed_null_node() {
		let hashed_null_node = <NodeCodec<Blake2Hasher> as trie_db::NodeCodec>::hashed_null_node();
		assert_eq!(hashed_null_node, EMPTY_TRIE_ROOT.into())
	}

	#[test]
<<<<<<< HEAD
	fn para_past_code_meta_gives_right_code() {
		let mut past_code = ParaPastCodeMeta::default();
		assert_eq!(past_code.code_at(0u32), Some(UseCodeAt::Current));

		past_code.note_replacement(10);
		assert_eq!(past_code.code_at(0), Some(UseCodeAt::ReplacedAt(10)));
		assert_eq!(past_code.code_at(10), Some(UseCodeAt::ReplacedAt(10)));
		assert_eq!(past_code.code_at(11), Some(UseCodeAt::Current));

		past_code.note_replacement(20);
		assert_eq!(past_code.code_at(1), Some(UseCodeAt::ReplacedAt(10)));
		assert_eq!(past_code.code_at(10), Some(UseCodeAt::ReplacedAt(10)));
		assert_eq!(past_code.code_at(11), Some(UseCodeAt::ReplacedAt(20)));
		assert_eq!(past_code.code_at(20), Some(UseCodeAt::ReplacedAt(20)));
		assert_eq!(past_code.code_at(21), Some(UseCodeAt::Current));

		past_code.last_pruned = Some(5);
		assert_eq!(past_code.code_at(1), None);
		assert_eq!(past_code.code_at(5), None);
		assert_eq!(past_code.code_at(6), Some(UseCodeAt::ReplacedAt(10)));
	}

	#[test]
	fn para_past_code_pruning_works_correctly() {
		let mut past_code = ParaPastCodeMeta::default();
		past_code.note_replacement(10u32);
		past_code.note_replacement(20);
		past_code.note_replacement(30);

		let old = past_code.clone();
		assert!(past_code.prune_up_to(9).collect::<Vec<_>>().is_empty());
		assert_eq!(old, past_code);

		assert_eq!(past_code.prune_up_to(10).collect::<Vec<_>>(), vec![10]);
		assert_eq!(past_code, ParaPastCodeMeta {
			upgrade_times: vec![30, 20],
			last_pruned: Some(10),
		});

		assert_eq!(past_code.prune_up_to(21).collect::<Vec<_>>(), vec![20]);
		assert_eq!(past_code, ParaPastCodeMeta {
			upgrade_times: vec![30],
			last_pruned: Some(20),
		});

		past_code.note_replacement(40);
		past_code.note_replacement(50);
		past_code.note_replacement(60);

		assert_eq!(past_code, ParaPastCodeMeta {
			upgrade_times: vec![60, 50, 40, 30],
			last_pruned: Some(20),
		});

		assert_eq!(past_code.prune_up_to(60).collect::<Vec<_>>(), vec![30, 40, 50, 60]);
		assert_eq!(past_code, ParaPastCodeMeta {
			upgrade_times: Vec::new(),
			last_pruned: Some(60),
		});
	}

	#[test]
	fn para_past_code_pruning_in_initialize() {
		let parachains = vec![
			(0u32.into(), vec![], vec![]),
			(1u32.into(), vec![], vec![]),
		];

		new_test_ext(parachains.clone()).execute_with(|| {
			let id = ParaId::from(0u32);
			let at_block: BlockNumber = 10;
			<Parachains as Store>::PastCode::insert(&(id, at_block), vec![1, 2, 3]);
			<Parachains as Store>::PastCodePruning::put(&vec![(id, at_block)]);

			{
				let mut code_meta = Parachains::past_code_meta(&id);
				code_meta.note_replacement(at_block);
				<Parachains as Store>::PastCodeMeta::insert(&id, &code_meta);
			}

			let pruned_at: BlockNumber = at_block + SlashPeriod::get() + 1;
			assert_eq!(<Parachains as Store>::PastCode::get(&(id, at_block)), Some(vec![1, 2, 3]));

			run_to_block(pruned_at - 1);
			assert_eq!(<Parachains as Store>::PastCode::get(&(id, at_block)), Some(vec![1, 2, 3]));
			assert_eq!(Parachains::past_code_meta(&id).most_recent_change(), Some(at_block));

			run_to_block(pruned_at);
			assert!(<Parachains as Store>::PastCode::get(&(id, at_block)).is_none());
			assert!(Parachains::past_code_meta(&id).most_recent_change().is_none());
=======
	fn double_vote_candidate_and_valid_works() {
		let parachains = vec![
			(1u32.into(), vec![], vec![]),
		];

		let extract_key = |public: ValidatorId| {
			let mut raw_public = [0; 32];
			raw_public.copy_from_slice(public.as_ref());
			Sr25519Keyring::from_raw_public(raw_public).unwrap()
		};

		// Test that a Candidate and Valid statements on the same candidate get slashed.
		new_test_ext(parachains.clone()).execute_with(|| {
			let candidate = raw_candidate(1.into()).abridge().0;
			let candidate_hash = candidate.hash();

			assert_eq!(Staking::current_era(), Some(0));
			assert_eq!(Session::current_index(), 0);

			start_era(1);

			let authorities = Parachains::authorities();
			let authority_index = 0;
			let key = extract_key(authorities[authority_index].clone());

			let statement_candidate = Statement::Candidate(candidate_hash.clone());
			let statement_valid = Statement::Valid(candidate_hash.clone());
			let parent_hash = System::parent_hash();

			let payload_1 = localized_payload(statement_candidate.clone(), parent_hash);
			let payload_2 = localized_payload(statement_valid.clone(), parent_hash);

			let signature_1 = key.sign(&payload_1[..]).into();
			let signature_2 = key.sign(&payload_2[..]).into();

			// Check that in the beginning the genesis balances are there.
			for i in 0..authorities.len() {
				assert_eq!(Balances::total_balance(&(i as u64)), 10_000_000);
				assert_eq!(Staking::slashable_balance_of(&(i as u64)), 10_000);

				assert_eq!(
					Staking::eras_stakers(1, i as u64),
					staking::Exposure {
						total: 10_000,
						own: 10_000,
						others: vec![],
					},
				);
			}

			let encoded_key = key.encode();
			let proof = Historical::prove((PARACHAIN_KEY_TYPE_ID, &encoded_key[..])).unwrap();

			let report = DoubleVoteReport {
				identity: ValidatorId::from(key.public()),
				first: (statement_candidate, signature_1),
				second: (statement_valid, signature_2),
				proof,
				parent_hash,
			};

			let inner = report_double_vote(report).unwrap();

			assert_ok!(Parachains::dispatch(inner, Origin::signed(1)));

			start_era(2);

			// Check that the balance of 0-th validator is slashed 100%.
			assert_eq!(Balances::total_balance(&0), 10_000_000 - 10_000);
			assert_eq!(Staking::slashable_balance_of(&0), 0);

			assert_eq!(
				Staking::eras_stakers(2, 0),
				staking::Exposure {
					total: 0,
					own: 0,
					others: vec![],
				},
			);

			// Check that the balances of all other validators are left intact.
			for i in 1..authorities.len() {
				assert_eq!(Balances::total_balance(&(i as u64)), 10_000_000);
				assert_eq!(Staking::slashable_balance_of(&(i as u64)), 10_000);

				assert_eq!(
					Staking::eras_stakers(2, i as u64),
					staking::Exposure {
						total: 10_000,
						own: 10_000,
						others: vec![],
					},
				);
			}
>>>>>>> b3611713
		});
	}

	#[test]
<<<<<<< HEAD
	fn note_past_code_sets_up_pruning_correctly() {
		let parachains = vec![
			(0u32.into(), vec![], vec![]),
			(1u32.into(), vec![], vec![]),
		];

		new_test_ext(parachains.clone()).execute_with(|| {
			let id_a = ParaId::from(0u32);
			let id_b = ParaId::from(1u32);

			Parachains::note_past_code(id_a, 10, vec![1, 2, 3]);
			Parachains::note_past_code(id_b, 20, vec![4, 5, 6]);

			assert_eq!(Parachains::past_code_pruning_tasks(), vec![(id_a, 10), (id_b, 20)]);
			assert_eq!(
				Parachains::past_code_meta(&id_a),
				ParaPastCodeMeta {
					upgrade_times: vec![10],
					last_pruned: None,
				}
			);
			assert_eq!(
				Parachains::past_code_meta(&id_b),
				ParaPastCodeMeta {
					upgrade_times: vec![20],
					last_pruned: None,
				}
			);
=======
	fn double_vote_candidate_and_invalid_works() {
		let parachains = vec![
			(1u32.into(), vec![], vec![]),
		];

		let extract_key = |public: ValidatorId| {
			let mut raw_public = [0; 32];
			raw_public.copy_from_slice(public.as_ref());
			Sr25519Keyring::from_raw_public(raw_public).unwrap()
		};

		// Test that a Candidate and Invalid statements on the same candidate get slashed.
		new_test_ext(parachains.clone()).execute_with(|| {
			let candidate = raw_candidate(1.into()).abridge().0;
			let candidate_hash = candidate.hash();

			start_era(1);

			let authorities = Parachains::authorities();
			let authority_index = 0;
			let key = extract_key(authorities[authority_index].clone());

			let statement_candidate = Statement::Candidate(candidate_hash);
			let statement_invalid = Statement::Invalid(candidate_hash.clone());
			let parent_hash = System::parent_hash();

			let payload_1 = localized_payload(statement_candidate.clone(), parent_hash);
			let payload_2 = localized_payload(statement_invalid.clone(), parent_hash);

			let signature_1 = key.sign(&payload_1[..]).into();
			let signature_2 = key.sign(&payload_2[..]).into();

			// Check that in the beginning the genesis balances are there.
			for i in 0..authorities.len() {
				assert_eq!(Balances::total_balance(&(i as u64)), 10_000_000);
				assert_eq!(Staking::slashable_balance_of(&(i as u64)), 10_000);

				assert_eq!(
					Staking::eras_stakers(1, i as u64),
					staking::Exposure {
						total: 10_000,
						own: 10_000,
						others: vec![],
					},
				);
			}

			let encoded_key = key.encode();
			let proof = Historical::prove((PARACHAIN_KEY_TYPE_ID, &encoded_key[..])).unwrap();

			let report = DoubleVoteReport {
				identity: ValidatorId::from(key.public()),
				first: (statement_candidate, signature_1),
				second: (statement_invalid, signature_2),
				proof,
				parent_hash,
			};

			assert_ok!(Parachains::dispatch(
				report_double_vote(report).unwrap(),
				Origin::signed(1),
			));

			start_era(2);

			// Check that the balance of 0-th validator is slashed 100%.
			assert_eq!(Balances::total_balance(&0), 10_000_000 - 10_000);
			assert_eq!(Staking::slashable_balance_of(&0), 0);

			assert_eq!(
				Staking::eras_stakers(Staking::current_era().unwrap(), 0),
				staking::Exposure {
					total: 0,
					own: 0,
					others: vec![],
				},
			);

			// Check that the balances of all other validators are left intact.
			for i in 1..authorities.len() {
				assert_eq!(Balances::total_balance(&(i as u64)), 10_000_000);
				assert_eq!(Staking::slashable_balance_of(&(i as u64)), 10_000);

				assert_eq!(
					Staking::eras_stakers(2, i as u64),
					staking::Exposure {
						total: 10_000,
						own: 10_000,
						others: vec![],
					},
				);
			}

>>>>>>> b3611713
		});
	}

	#[test]
<<<<<<< HEAD
	fn code_upgrade_applied_after_delay() {
		let parachains = vec![
			(0u32.into(), vec![1, 2, 3], vec![]),
		];

		new_test_ext(parachains.clone()).execute_with(|| {
			let para_id = ParaId::from(0);
			let new_code = vec![4, 5, 6];

			run_to_block(2);
			assert_eq!(Parachains::active_parachains().len(), 1);
			assert_eq!(Parachains::parachain_code(&para_id), Some(vec![1, 2, 3]));

			let applied_after ={
				let raw_candidate = raw_candidate(para_id);
				let applied_after = raw_candidate.local_validation.code_upgrade_allowed.unwrap();
				let mut candidate_a = make_blank_attested(raw_candidate);

				candidate_a.candidate.commitments.new_validation_code = Some(new_code.clone());

				// this parablock is in the context of block 1.
				assert_eq!(applied_after, 1 + ValidationUpgradeDelay::get());
				make_attestations(&mut candidate_a);

				assert_ok!(Parachains::dispatch(
					set_heads(vec![candidate_a.clone()]),
					Origin::NONE,
				));

				assert!(Parachains::past_code_meta(&para_id).most_recent_change().is_none());
				assert_eq!(Parachains::code_upgrade_schedule(&para_id), Some(applied_after));
				assert_eq!(<Parachains as Store>::FutureCode::get(&para_id), new_code);
				assert_eq!(Parachains::parachain_code(&para_id), Some(vec![1, 2, 3]));

				applied_after
			};

			run_to_block(applied_after);

			// the candidate is in the context of the parent of `applied_after`,
			// thus does not trigger the code upgrade.
			{
				let raw_candidate = raw_candidate(para_id);
				assert!(raw_candidate.local_validation.code_upgrade_allowed.is_none());
				let mut candidate_a = make_blank_attested(raw_candidate);

				make_attestations(&mut candidate_a);

				assert_ok!(Parachains::dispatch(
					set_heads(vec![candidate_a.clone()]),
					Origin::NONE,
				));

				assert!(Parachains::past_code_meta(&para_id).most_recent_change().is_none());
				assert_eq!(Parachains::code_upgrade_schedule(&para_id), Some(applied_after));
				assert_eq!(<Parachains as Store>::FutureCode::get(&para_id), new_code);
				assert_eq!(Parachains::parachain_code(&para_id), Some(vec![1, 2, 3]));
			}

			run_to_block(applied_after + 1);

			// the candidate is in the context of `applied_after`, and triggers
			// the upgrade.
			{
				let raw_candidate = raw_candidate(para_id);
				assert!(raw_candidate.local_validation.code_upgrade_allowed.is_some());
				let mut candidate_a = make_blank_attested(raw_candidate);

				make_attestations(&mut candidate_a);

				assert_ok!(Parachains::dispatch(
					set_heads(vec![candidate_a.clone()]),
					Origin::NONE,
				));

				assert_eq!(
					Parachains::past_code_meta(&para_id).most_recent_change(),
					Some(applied_after),
				);
				assert_eq!(
					<Parachains as Store>::PastCode::get(&(para_id, applied_after)),
					Some(vec![1, 2, 3,]),
				);
				assert!(Parachains::code_upgrade_schedule(&para_id).is_none());
				assert!(<Parachains as Store>::FutureCode::get(&para_id).is_empty());
				assert_eq!(Parachains::parachain_code(&para_id), Some(new_code));
			}
		});
	}


	#[test]
	fn code_upgrade_applied_after_delay_even_when_late() {
		let parachains = vec![
			(0u32.into(), vec![1, 2, 3], vec![]),
		];

		new_test_ext(parachains.clone()).execute_with(|| {
			let para_id = ParaId::from(0);
			let new_code = vec![4, 5, 6];

			run_to_block(2);
			assert_eq!(Parachains::active_parachains().len(), 1);
			assert_eq!(Parachains::parachain_code(&para_id), Some(vec![1, 2, 3]));

			let applied_after ={
				let raw_candidate = raw_candidate(para_id);
				let applied_after = raw_candidate.local_validation.code_upgrade_allowed.unwrap();
				let mut candidate_a = make_blank_attested(raw_candidate);

				candidate_a.candidate.commitments.new_validation_code = Some(new_code.clone());

				// this parablock is in the context of block 1.
				assert_eq!(applied_after, 1 + ValidationUpgradeDelay::get());
				make_attestations(&mut candidate_a);

				assert_ok!(Parachains::dispatch(
					set_heads(vec![candidate_a.clone()]),
					Origin::NONE,
				));

				assert!(Parachains::past_code_meta(&para_id).most_recent_change().is_none());
				assert_eq!(Parachains::code_upgrade_schedule(&para_id), Some(applied_after));
				assert_eq!(<Parachains as Store>::FutureCode::get(&para_id), new_code);
				assert_eq!(Parachains::parachain_code(&para_id), Some(vec![1, 2, 3]));

				applied_after
			};

			run_to_block(applied_after + 1 + 4);

			{
				let raw_candidate = raw_candidate(para_id);
				assert!(raw_candidate.local_validation.code_upgrade_allowed.is_some());
				let mut candidate_a = make_blank_attested(raw_candidate);

				make_attestations(&mut candidate_a);

				assert_ok!(Parachains::dispatch(
					set_heads(vec![candidate_a.clone()]),
					Origin::NONE,
				));

				assert_eq!(
					Parachains::past_code_meta(&para_id).most_recent_change(),
					Some(applied_after + 4),
				);
				assert_eq!(
					<Parachains as Store>::PastCode::get(&(para_id, applied_after + 4)),
					Some(vec![1, 2, 3,]),
				);
				assert!(Parachains::code_upgrade_schedule(&para_id).is_none());
				assert!(<Parachains as Store>::FutureCode::get(&para_id).is_empty());
				assert_eq!(Parachains::parachain_code(&para_id), Some(new_code));
			}
		});
	}

	#[test]
	fn submit_code_change_when_not_allowed_is_err() {
		let parachains = vec![
			(0u32.into(), vec![1, 2, 3], vec![]),
		];

		new_test_ext(parachains.clone()).execute_with(|| {
			let para_id = ParaId::from(0);
			let new_code = vec![4, 5, 6];

			run_to_block(2);

			{
				let raw_candidate = raw_candidate(para_id);
				let mut candidate_a = make_blank_attested(raw_candidate);

				candidate_a.candidate.commitments.new_validation_code = Some(new_code.clone());

				make_attestations(&mut candidate_a);

				assert_ok!(Parachains::dispatch(
					set_heads(vec![candidate_a.clone()]),
					Origin::NONE,
				));
			};

			run_to_block(3);

			{
				let raw_candidate = raw_candidate(para_id);
				assert!(raw_candidate.local_validation.code_upgrade_allowed.is_none());
				let mut candidate_a = make_blank_attested(raw_candidate);
				candidate_a.candidate.commitments.new_validation_code = Some(vec![1, 2, 3]);

				make_attestations(&mut candidate_a);

				assert_err!(
					Parachains::dispatch(
						set_heads(vec![candidate_a.clone()]),
						Origin::NONE,
					),
					Error::<Test>::DisallowedCodeUpgrade,
				);
			}
=======
	fn double_vote_valid_and_invalid_works() {
		let parachains = vec![
			(1u32.into(), vec![], vec![]),
		];

		let extract_key = |public: ValidatorId| {
			let mut raw_public = [0; 32];
			raw_public.copy_from_slice(public.as_ref());
			Sr25519Keyring::from_raw_public(raw_public).unwrap()
		};

		// Test that an Invalid and Valid statements on the same candidate get slashed.
		new_test_ext(parachains.clone()).execute_with(|| {
			let candidate = raw_candidate(1.into()).abridge().0;
			let candidate_hash = candidate.hash();

			start_era(1);

			let authorities = Parachains::authorities();
			let authority_index = 0;
			let key = extract_key(authorities[authority_index].clone());

			let statement_invalid = Statement::Invalid(candidate_hash.clone());
			let statement_valid = Statement::Valid(candidate_hash.clone());
			let parent_hash = System::parent_hash();

			let payload_1 = localized_payload(statement_invalid.clone(), parent_hash);
			let payload_2 = localized_payload(statement_valid.clone(), parent_hash);

			let signature_1 = key.sign(&payload_1[..]).into();
			let signature_2 = key.sign(&payload_2[..]).into();

			// Check that in the beginning the genesis balances are there.
			for i in 0..authorities.len() {
				assert_eq!(Balances::total_balance(&(i as u64)), 10_000_000);
				assert_eq!(Staking::slashable_balance_of(&(i as u64)), 10_000);

				assert_eq!(
					Staking::eras_stakers(1, i as u64),
					staking::Exposure {
						total: 10_000,
						own: 10_000,
						others: vec![],
					},
				);
			}

			let encoded_key = key.encode();
			let proof = Historical::prove((PARACHAIN_KEY_TYPE_ID, &encoded_key[..])).unwrap();

			let report = DoubleVoteReport {
				identity: ValidatorId::from(key.public()),
				first: (statement_invalid, signature_1),
				second: (statement_valid, signature_2),
				proof,
				parent_hash,
			};

			assert_ok!(Parachains::dispatch(
				report_double_vote(report).unwrap(),
				Origin::signed(1),
			));

			start_era(2);

			// Check that the balance of 0-th validator is slashed 100%.
			assert_eq!(Balances::total_balance(&0), 10_000_000 - 10_000);
			assert_eq!(Staking::slashable_balance_of(&0), 0);

			assert_eq!(
				Staking::eras_stakers(2, 0),
				staking::Exposure {
					total: 0,
					own: 0,
					others: vec![],
				},
			);

			// Check that the balances of all other validators are left intact.
			for i in 1..authorities.len() {
				assert_eq!(Balances::total_balance(&(i as u64)), 10_000_000);
				assert_eq!(Staking::slashable_balance_of(&(i as u64)), 10_000);

				assert_eq!(
					Staking::eras_stakers(2, i as u64),
					staking::Exposure {
						total: 10_000,
						own: 10_000,
						others: vec![],
					},
				);
			}
		});
	}

	// Check that submitting the same report twice errors.
	#[test]
	fn double_vote_submit_twice_works() {
		let parachains = vec![
			(1u32.into(), vec![], vec![]),
		];

		let extract_key = |public: ValidatorId| {
			let mut raw_public = [0; 32];
			raw_public.copy_from_slice(public.as_ref());
			Sr25519Keyring::from_raw_public(raw_public).unwrap()
		};

		// Test that a Candidate and Valid statements on the same candidate get slashed.
		new_test_ext(parachains.clone()).execute_with(|| {
			let candidate = raw_candidate(1.into()).abridge().0;
			let candidate_hash = candidate.hash();

			assert_eq!(Staking::current_era(), Some(0));
			assert_eq!(Session::current_index(), 0);

			start_era(1);

			let authorities = Parachains::authorities();
			let authority_index = 0;
			let key = extract_key(authorities[authority_index].clone());

			let statement_candidate = Statement::Candidate(candidate_hash.clone());
			let statement_valid = Statement::Valid(candidate_hash.clone());
			let parent_hash = System::parent_hash();

			let payload_1 = localized_payload(statement_candidate.clone(), parent_hash);
			let payload_2 = localized_payload(statement_valid.clone(), parent_hash);

			let signature_1 = key.sign(&payload_1[..]).into();
			let signature_2 = key.sign(&payload_2[..]).into();

			// Check that in the beginning the genesis balances are there.
			for i in 0..authorities.len() {
				assert_eq!(Balances::total_balance(&(i as u64)), 10_000_000);
				assert_eq!(Staking::slashable_balance_of(&(i as u64)), 10_000);

				assert_eq!(
					Staking::eras_stakers(1, i as u64),
					staking::Exposure {
						total: 10_000,
						own: 10_000,
						others: vec![],
					},
				);
			}

			let encoded_key = key.encode();
			let proof = Historical::prove((PARACHAIN_KEY_TYPE_ID, &encoded_key[..])).unwrap();

			let report = DoubleVoteReport {
				identity: ValidatorId::from(key.public()),
				first: (statement_candidate, signature_1),
				second: (statement_valid, signature_2),
				proof,
				parent_hash,
			};

			assert_ok!(Parachains::dispatch(
				report_double_vote(report.clone()).unwrap(),
				Origin::signed(1),
			));

			assert!(Parachains::dispatch(
					report_double_vote(report).unwrap(),
					Origin::signed(1),
				).is_err()
			);

			start_era(2);

			// Check that the balance of 0-th validator is slashed 100%.
			assert_eq!(Balances::total_balance(&0), 10_000_000 - 10_000);
			assert_eq!(Staking::slashable_balance_of(&0), 0);

			assert_eq!(
				Staking::eras_stakers(2, 0),
				staking::Exposure {
					total: 0,
					own: 0,
					others: vec![],
				},
			);

			// Check that the balances of all other validators are left intact.
			for i in 1..authorities.len() {
				assert_eq!(Balances::total_balance(&(i as u64)), 10_000_000);
				assert_eq!(Staking::slashable_balance_of(&(i as u64)), 10_000);

				assert_eq!(
					Staking::eras_stakers(2, i as u64),
					staking::Exposure {
						total: 10_000,
						own: 10_000,
						others: vec![],
					},
				);
			}
		});
	}

	// Check that submitting invalid reports fail.
	#[test]
	fn double_vote_submit_invalid_works() {
		let parachains = vec![
			(1u32.into(), vec![], vec![]),
		];

		let extract_key = |public: ValidatorId| {
			let mut raw_public = [0; 32];
			raw_public.copy_from_slice(public.as_ref());
			Sr25519Keyring::from_raw_public(raw_public).unwrap()
		};

		// Test that a Candidate and Valid statements on the same candidate get slashed.
		new_test_ext(parachains.clone()).execute_with(|| {
			let candidate = raw_candidate(1.into()).abridge().0;
			let candidate_hash = candidate.hash();

			assert_eq!(Staking::current_era(), Some(0));
			assert_eq!(Session::current_index(), 0);

			start_era(1);

			let authorities = Parachains::authorities();
			let authority_1_index = 0;
			let authority_2_index = 1;
			let key_1 = extract_key(authorities[authority_1_index].clone());
			let key_2 = extract_key(authorities[authority_2_index].clone());

			let statement_candidate = Statement::Candidate(candidate_hash.clone());
			let statement_valid = Statement::Valid(candidate_hash.clone());
			let parent_hash = System::parent_hash();

			let payload_1 = localized_payload(statement_candidate.clone(), parent_hash);
			let payload_2 = localized_payload(statement_valid.clone(), parent_hash);

			let signature_1 = key_1.sign(&payload_1[..]).into();
			let signature_2 = key_2.sign(&payload_2[..]).into();

			let encoded_key = key_1.encode();
			let proof = Historical::prove((PARACHAIN_KEY_TYPE_ID, &encoded_key[..])).unwrap();

			let report = DoubleVoteReport {
				identity: ValidatorId::from(key_1.public()),
				first: (statement_candidate, signature_1),
				second: (statement_valid, signature_2),
				proof,
				parent_hash,
			};

			assert_eq!(
				report_double_vote(report.clone()),
				Err(TransactionValidityError::Invalid(
						InvalidTransaction::Custom(DoubleVoteValidityError::InvalidSignature as u8)
					)
				),
			);
>>>>>>> b3611713
		});
	}

	#[test]
<<<<<<< HEAD
	fn full_parachain_cleanup_storage() {
		let parachains = vec![
			(0u32.into(), vec![1, 2, 3], vec![]),
		];

		new_test_ext(parachains.clone()).execute_with(|| {
			let para_id = ParaId::from(0);
			let new_code = vec![4, 5, 6];

			run_to_block(2);
			{
				let raw_candidate = raw_candidate(para_id);
				let applied_after = raw_candidate.local_validation.code_upgrade_allowed.unwrap();
				let mut candidate_a = make_blank_attested(raw_candidate);

				candidate_a.candidate.commitments.new_validation_code = Some(new_code.clone());

				// this parablock is in the context of block 1.
				assert_eq!(applied_after, 1 + ValidationUpgradeDelay::get());
				make_attestations(&mut candidate_a);

				assert_ok!(Parachains::dispatch(
					set_heads(vec![candidate_a.clone()]),
					Origin::NONE,
				));

				assert!(Parachains::past_code_meta(&para_id).most_recent_change().is_none());
				assert_eq!(Parachains::code_upgrade_schedule(&para_id), Some(applied_after));
				assert_eq!(<Parachains as Store>::FutureCode::get(&para_id), new_code);
				assert_eq!(Parachains::parachain_code(&para_id), Some(vec![1, 2, 3]));

				assert!(Parachains::past_code_pruning_tasks().is_empty());
			};

			Parachains::cleanup_para(para_id);

			// cleaning up the parachain should place the current parachain code
			// into the past code buffer & schedule cleanup.
			assert_eq!(Parachains::past_code_meta(&para_id).most_recent_change(), Some(2));
			assert_eq!(<Parachains as Store>::PastCode::get(&(para_id, 2)), Some(vec![1, 2, 3]));
			assert_eq!(Parachains::past_code_pruning_tasks(), vec![(para_id, 2)]);

			// any future upgrades haven't been used to validate yet, so those
			// are cleaned up immediately.
			assert!(Parachains::code_upgrade_schedule(&para_id).is_none());
			assert!(<Parachains as Store>::FutureCode::get(&para_id).is_empty());
			assert!(Parachains::parachain_code(&para_id).is_none());

			let cleaned_up_at = 2 + SlashPeriod::get() + 1;
			run_to_block(cleaned_up_at);

			// now the final cleanup: last past code cleaned up, and this triggers meta cleanup.
			assert_eq!(Parachains::past_code_meta(&para_id), Default::default());
			assert!(<Parachains as Store>::PastCode::get(&(para_id, 2)).is_none());
			assert!(Parachains::past_code_pruning_tasks().is_empty());
=======
	fn double_vote_proof_session_mismatch_fails() {
		let parachains = vec![
			(1u32.into(), vec![], vec![]),
		];

		let extract_key = |public: ValidatorId| {
			let mut raw_public = [0; 32];
			raw_public.copy_from_slice(public.as_ref());
			Sr25519Keyring::from_raw_public(raw_public).unwrap()
		};

		// Test that submitting a report with a session mismatch between the `parent_hash`
		// and the proof itself fails.
		new_test_ext(parachains.clone()).execute_with(|| {
			let candidate = raw_candidate(1.into()).abridge().0;
			let candidate_hash = candidate.hash();

			assert_eq!(Staking::current_era(), Some(0));
			assert_eq!(Session::current_index(), 0);

			start_era(1);

			let authorities = Parachains::authorities();
			let authority_index = 0;
			let key = extract_key(authorities[authority_index].clone());

			let statement_candidate = Statement::Candidate(candidate_hash.clone());
			let statement_valid = Statement::Valid(candidate_hash.clone());
			let parent_hash = System::parent_hash();

			let payload_1 = localized_payload(statement_candidate.clone(), parent_hash);
			let payload_2 = localized_payload(statement_valid.clone(), parent_hash);

			let signature_1 = key.sign(&payload_1[..]).into();
			let signature_2 = key.sign(&payload_2[..]).into();

			// Check that in the beginning the genesis balances are there.
			for i in 0..authorities.len() {
				assert_eq!(Balances::total_balance(&(i as u64)), 10_000_000);
				assert_eq!(Staking::slashable_balance_of(&(i as u64)), 10_000);

				assert_eq!(
					Staking::eras_stakers(1, i as u64),
					staking::Exposure {
						total: 10_000,
						own: 10_000,
						others: vec![],
					},
				);
			}

			// Get the proof from another session.
			start_era(2);
			let encoded_key = key.encode();
			let proof = Historical::prove((PARACHAIN_KEY_TYPE_ID, &encoded_key[..])).unwrap();

			let report = DoubleVoteReport {
				identity: ValidatorId::from(key.public()),
				first: (statement_candidate, signature_1),
				second: (statement_valid, signature_2),
				proof,
				parent_hash,
			};

			assert!(report_double_vote(report.clone()).is_err());

			start_era(3);

			// Check that the balances are unchanged.
			for i in 0..authorities.len() {
				assert_eq!(Balances::total_balance(&(i as u64)), 10_000_000);
				assert_eq!(Staking::slashable_balance_of(&(i as u64)), 10_000);

				assert_eq!(
					Staking::eras_stakers(1, i as u64),
					staking::Exposure {
						total: 10_000,
						own: 10_000,
						others: vec![],
					},
				);
			}
		});
	}

	#[test]
	fn double_vote_hash_to_session_gets_pruned() {
		let parachains = vec![
			(1u32.into(), vec![], vec![]),
		];

		// Test that `ParentToSessionIndex` is pruned upon eras turn.
		new_test_ext(parachains.clone()).execute_with(|| {
			start_era(1);

			let parent_hash_1 = System::parent_hash();
			// The mapping should know about the session at this block.
			assert_eq!(Parachains::session_at_block(parent_hash_1), 3);

			start_era(2);

			let parent_hash_2 = System::parent_hash();

			// Info about a block from pevious era is removed.
			assert_eq!(Parachains::session_at_block(parent_hash_1), 0);
			// Info about a block form this era is present.
			assert_eq!(Parachains::session_at_block(parent_hash_2), 6);
>>>>>>> b3611713
		});
	}
}<|MERGE_RESOLUTION|>--- conflicted
+++ resolved
@@ -20,15 +20,10 @@
 use sp_std::result;
 use codec::{Decode, Encode};
 
-<<<<<<< HEAD
-use sp_runtime::traits::{
-	Hash as HashT, BlakeTwo256, Saturating, One, Zero, Dispatchable,
-	AccountIdConversion, BadOrigin, Convert,
-=======
 use sp_runtime::{
 	KeyTypeId, Perbill, RuntimeDebug,
 	traits::{
-		Hash as HashT, BlakeTwo256, Saturating, One, Dispatchable,
+		Hash as HashT, BlakeTwo256, Saturating, One, Zero, Dispatchable,
 		AccountIdConversion, BadOrigin, Convert, SignedExtension, AppVerify,
 	},
 	transaction_validity::{TransactionValidityError, ValidTransaction, TransactionValidity},
@@ -41,7 +36,6 @@
 	traits::KeyOwnerProofSystem,
 	dispatch::{IsSubType},
 	weights::{DispatchInfo, SimpleDispatchInfo},
->>>>>>> b3611713
 };
 use primitives::{
 	Balance,
@@ -50,12 +44,8 @@
 		Id as ParaId, Chain, DutyRoster, AttestedCandidate, Statement, ParachainDispatchOrigin,
 		UpwardMessage, ValidatorId, ActiveParas, CollatorId, Retriable, OmittedValidationData,
 		CandidateReceipt, GlobalValidationSchedule, AbridgedCandidateReceipt,
-<<<<<<< HEAD
-		LocalValidationData, Scheduling, NEW_HEADS_IDENTIFIER,
-=======
-		LocalValidationData, ValidityAttestation, NEW_HEADS_IDENTIFIER, PARACHAIN_KEY_TYPE_ID,
+		LocalValidationData, Scheduling, ValidityAttestation, NEW_HEADS_IDENTIFIER, PARACHAIN_KEY_TYPE_ID,
 		ValidatorSignature,
->>>>>>> b3611713
 	},
 };
 use frame_support::{
@@ -245,7 +235,6 @@
 
 	/// Max head data size.
 	type MaxHeadDataSize: Get<u32>;
-<<<<<<< HEAD
 	/// The frequency at which paras can upgrade their validation function.
 	/// This is an integer number of relay-chain blocks that must pass between
 	/// code upgrades.
@@ -261,7 +250,6 @@
 	/// for this period, to ensure that candidates validated under old functions
 	/// can be re-checked.
 	type SlashPeriod: Get<Self::BlockNumber>;
-=======
 
 	/// Proof type.
 	///
@@ -284,9 +272,8 @@
 	type ReportOffence: ReportOffence<
 		Self::AccountId,
 		Self::IdentificationTuple,
-		DoubleVoteOffence<Self::IdentificationTuple>
+		DoubleVoteOffence<Self::IdentificationTuple>,
 	>;
->>>>>>> b3611713
 }
 
 /// Origin for the parachains module.
@@ -543,136 +530,8 @@
 
 		fn on_initialize(now: T::BlockNumber) {
 			<Self as Store>::DidUpdate::kill();
+
 			Self::do_old_code_pruning(now);
-		}
-
-		fn on_finalize() {
-			assert!(<Self as Store>::DidUpdate::exists(), "Parachain heads must be updated once in the block");
-		}
-
-		/// Provide candidate receipts for parachains, in ascending order by id.
-		#[weight = SimpleDispatchInfo::FixedNormal(1_000_000)]
-		pub fn set_heads(origin, heads: Vec<AttestedCandidate>) -> DispatchResult {
-			ensure_none(origin)?;
-			ensure!(!<DidUpdate>::exists(), Error::<T>::TooManyHeadUpdates);
-
-			let active_parachains = Self::active_parachains();
-
-			let parachain_count = active_parachains.len();
-			ensure!(heads.len() <= parachain_count, Error::<T>::TooManyParaCandidates);
-
-			let mut proceeded = Vec::with_capacity(heads.len());
-
-			let schedule = Self::global_validation_schedule();
-
-			if !active_parachains.is_empty() {
-				// perform integrity checks before writing to storage.
-				{
-					let mut last_id = None;
-
-					let mut iter = active_parachains.iter();
-					for head in &heads {
-						let id = head.parachain_index();
-						// proposed heads must be ascending order by parachain ID without duplicate.
-						ensure!(
-							last_id.as_ref().map_or(true, |x| x < &id),
-							Error::<T>::HeadsOutOfOrder
-						);
-
-						// must be unknown since active parachains are always sorted.
-						let (_, maybe_required_collator) = iter.find(|para| para.0 == id)
-							.ok_or(Error::<T>::UnregisteredPara)?;
-
-						if let Some((required_collator, _)) = maybe_required_collator {
-							ensure!(required_collator == &head.candidate.collator, Error::<T>::InvalidCollator);
-						}
-
-						Self::check_upward_messages(
-							id,
-							&head.candidate.commitments.upward_messages,
-							MAX_QUEUE_COUNT,
-							WATERMARK_QUEUE_SIZE,
-						)?;
-
-						let id = head.parachain_index();
-						proceeded.push(id);
-						last_id = Some(id);
-					}
-				}
-
-				let para_blocks = Self::check_candidates(
-					&schedule,
-					&heads,
-					&active_parachains,
-				)?;
-
-				<attestations::Module<T>>::note_included(&heads, para_blocks);
-
-				Self::update_routing(
-					&heads,
-				);
-
-				// note: we dispatch new messages _after_ the call to `check_candidates`
-				// which deducts any fees. if that were not the case, an upward message
-				// could be dispatched and spend money that invalidated a candidate.
-				Self::dispatch_upward_messages(
-					MAX_QUEUE_COUNT,
-					WATERMARK_QUEUE_SIZE,
-					Self::dispatch_message,
-				);
-			}
-
-			DidUpdate::put(proceeded);
-
-			Ok(())
-		}
-<<<<<<< HEAD
-=======
-
-		/// Provide a proof that some validator has commited a double-vote.
-		///
-		/// The weight is 0; in order to avoid DoS a `SignedExtension` validation
-		/// is implemented.
-		#[weight = SimpleDispatchInfo::FixedNormal(0)]
-		pub fn report_double_vote(
-			origin,
-			report: DoubleVoteReport<
-				<T::KeyOwnerProofSystem as KeyOwnerProofSystem<(KeyTypeId, Vec<u8>)>>::Proof,
-				T::Hash,
-			>,
-		) -> DispatchResult {
-			let reporter = ensure_signed(origin)?;
-
-			let validators = <session::Module<T>>::validators();
-			let validator_set_count = validators.len() as u32;
-
-			let session_index = report.proof.session();
-			let DoubleVoteReport { identity, proof, .. } = report;
-
-			// We have already checked this proof in `SignedExtension`, but we need
-			// this here to get the full identification of the offender.
-			let offender = T::KeyOwnerProofSystem::check_proof(
-					(PARACHAIN_KEY_TYPE_ID, identity.encode()),
-					proof,
-				).ok_or("Invalid/outdated key ownership proof.")?;
-
-			let offence = DoubleVoteOffence {
-				session_index,
-				validator_set_count,
-				offender,
-			};
-
-			// Checks if this is actually a double vote are
-			// implemented in `ValidateDoubleVoteReports::validete`.
-			T::ReportOffence::report_offence(vec![reporter], offence)
-				.map_err(|_| "Failed to report offence")?;
-
-			Ok(())
-		}
-
-		fn on_initialize() {
-			<Self as Store>::DidUpdate::kill();
-
 			let current_session = <session::Module<T>>::current_index();
 			let parent_hash = <system::Module<T>>::parent_hash();
 
@@ -697,7 +556,124 @@
 		fn on_finalize() {
 			assert!(<Self as Store>::DidUpdate::exists(), "Parachain heads must be updated once in the block");
 		}
->>>>>>> b3611713
+
+		/// Provide candidate receipts for parachains, in ascending order by id.
+		#[weight = SimpleDispatchInfo::FixedNormal(1_000_000)]
+		pub fn set_heads(origin, heads: Vec<AttestedCandidate>) -> DispatchResult {
+			ensure_none(origin)?;
+			ensure!(!<DidUpdate>::exists(), Error::<T>::TooManyHeadUpdates);
+
+			let active_parachains = Self::active_parachains();
+
+			let parachain_count = active_parachains.len();
+			ensure!(heads.len() <= parachain_count, Error::<T>::TooManyParaCandidates);
+
+			let mut proceeded = Vec::with_capacity(heads.len());
+
+			let schedule = Self::global_validation_schedule();
+
+			if !active_parachains.is_empty() {
+				// perform integrity checks before writing to storage.
+				{
+					let mut last_id = None;
+
+					let mut iter = active_parachains.iter();
+					for head in &heads {
+						let id = head.parachain_index();
+						// proposed heads must be ascending order by parachain ID without duplicate.
+						ensure!(
+							last_id.as_ref().map_or(true, |x| x < &id),
+							Error::<T>::HeadsOutOfOrder
+						);
+
+						// must be unknown since active parachains are always sorted.
+						let (_, maybe_required_collator) = iter.find(|para| para.0 == id)
+							.ok_or(Error::<T>::UnregisteredPara)?;
+
+						if let Some((required_collator, _)) = maybe_required_collator {
+							ensure!(required_collator == &head.candidate.collator, Error::<T>::InvalidCollator);
+						}
+
+						Self::check_upward_messages(
+							id,
+							&head.candidate.commitments.upward_messages,
+							MAX_QUEUE_COUNT,
+							WATERMARK_QUEUE_SIZE,
+						)?;
+
+						let id = head.parachain_index();
+						proceeded.push(id);
+						last_id = Some(id);
+					}
+				}
+
+				let para_blocks = Self::check_candidates(
+					&schedule,
+					&heads,
+					&active_parachains,
+				)?;
+
+				<attestations::Module<T>>::note_included(&heads, para_blocks);
+
+				Self::update_routing(
+					&heads,
+				);
+
+				// note: we dispatch new messages _after_ the call to `check_candidates`
+				// which deducts any fees. if that were not the case, an upward message
+				// could be dispatched and spend money that invalidated a candidate.
+				Self::dispatch_upward_messages(
+					MAX_QUEUE_COUNT,
+					WATERMARK_QUEUE_SIZE,
+					Self::dispatch_message,
+				);
+			}
+
+			DidUpdate::put(proceeded);
+
+			Ok(())
+		}
+
+		/// Provide a proof that some validator has commited a double-vote.
+		///
+		/// The weight is 0; in order to avoid DoS a `SignedExtension` validation
+		/// is implemented.
+		#[weight = SimpleDispatchInfo::FixedNormal(0)]
+		pub fn report_double_vote(
+			origin,
+			report: DoubleVoteReport<
+				<T::KeyOwnerProofSystem as KeyOwnerProofSystem<(KeyTypeId, Vec<u8>)>>::Proof,
+				T::Hash,
+			>,
+		) -> DispatchResult {
+			let reporter = ensure_signed(origin)?;
+
+			let validators = <session::Module<T>>::validators();
+			let validator_set_count = validators.len() as u32;
+
+			let session_index = report.proof.session();
+			let DoubleVoteReport { identity, proof, .. } = report;
+
+			// We have already checked this proof in `SignedExtension`, but we need
+			// this here to get the full identification of the offender.
+			let offender = T::KeyOwnerProofSystem::check_proof(
+					(PARACHAIN_KEY_TYPE_ID, identity.encode()),
+					proof,
+				).ok_or("Invalid/outdated key ownership proof.")?;
+
+			let offence = DoubleVoteOffence {
+				session_index,
+				validator_set_count,
+				offender,
+			};
+
+			// Checks if this is actually a double vote are
+			// implemented in `ValidateDoubleVoteReports::validete`.
+			T::ReportOffence::report_offence(vec![reporter], offence)
+				.map_err(|_| "Failed to report offence")?;
+
+			Ok(())
+		}
 	}
 }
 
@@ -1541,17 +1517,12 @@
 	use sp_core::{H256, Blake2Hasher};
 	use sp_trie::NodeCodec;
 	use sp_runtime::{
-<<<<<<< HEAD
-		Perbill, curve::PiecewiseLinear, testing::{UintAuthorityId},
-		traits::{BlakeTwo256, IdentityLookup, OnInitialize, OnFinalize},
-=======
 		impl_opaque_keys,
 		Perbill, curve::PiecewiseLinear, testing::{Header},
 		traits::{
 			BlakeTwo256, IdentityLookup, OnInitialize, OnFinalize, SaturatedConversion,
 			OpaqueKeys,
 		},
->>>>>>> b3611713
 	};
 	use primitives::{
 		parachain::{
@@ -1812,16 +1783,13 @@
 		type Registrar = registrar::Module<Test>;
 		type MaxCodeSize = MaxCodeSize;
 		type MaxHeadDataSize = MaxHeadDataSize;
-<<<<<<< HEAD
 		type ValidationUpgradeFrequency = ValidationUpgradeFrequency;
 		type ValidationUpgradeDelay = ValidationUpgradeDelay;
 		type SlashPeriod = SlashPeriod;
-=======
 		type Proof = <Historical as KeyOwnerProofSystem<(KeyTypeId, Vec<u8>)>>::Proof;
 		type IdentificationTuple = <Self::KeyOwnerProofSystem as KeyOwnerProofSystem<(KeyTypeId, Vec<u8>)>>::IdentificationTuple;
 		type ReportOffence = Offences;
 		type KeyOwnerProofSystem = Historical;
->>>>>>> b3611713
 	}
 
 	type Parachains = Module<Test>;
@@ -2534,7 +2502,6 @@
 	}
 
 	#[test]
-<<<<<<< HEAD
 	fn para_past_code_meta_gives_right_code() {
 		let mut past_code = ParaPastCodeMeta::default();
 		assert_eq!(past_code.code_at(0u32), Some(UseCodeAt::Current));
@@ -2625,107 +2592,10 @@
 			run_to_block(pruned_at);
 			assert!(<Parachains as Store>::PastCode::get(&(id, at_block)).is_none());
 			assert!(Parachains::past_code_meta(&id).most_recent_change().is_none());
-=======
-	fn double_vote_candidate_and_valid_works() {
-		let parachains = vec![
-			(1u32.into(), vec![], vec![]),
-		];
-
-		let extract_key = |public: ValidatorId| {
-			let mut raw_public = [0; 32];
-			raw_public.copy_from_slice(public.as_ref());
-			Sr25519Keyring::from_raw_public(raw_public).unwrap()
-		};
-
-		// Test that a Candidate and Valid statements on the same candidate get slashed.
-		new_test_ext(parachains.clone()).execute_with(|| {
-			let candidate = raw_candidate(1.into()).abridge().0;
-			let candidate_hash = candidate.hash();
-
-			assert_eq!(Staking::current_era(), Some(0));
-			assert_eq!(Session::current_index(), 0);
-
-			start_era(1);
-
-			let authorities = Parachains::authorities();
-			let authority_index = 0;
-			let key = extract_key(authorities[authority_index].clone());
-
-			let statement_candidate = Statement::Candidate(candidate_hash.clone());
-			let statement_valid = Statement::Valid(candidate_hash.clone());
-			let parent_hash = System::parent_hash();
-
-			let payload_1 = localized_payload(statement_candidate.clone(), parent_hash);
-			let payload_2 = localized_payload(statement_valid.clone(), parent_hash);
-
-			let signature_1 = key.sign(&payload_1[..]).into();
-			let signature_2 = key.sign(&payload_2[..]).into();
-
-			// Check that in the beginning the genesis balances are there.
-			for i in 0..authorities.len() {
-				assert_eq!(Balances::total_balance(&(i as u64)), 10_000_000);
-				assert_eq!(Staking::slashable_balance_of(&(i as u64)), 10_000);
-
-				assert_eq!(
-					Staking::eras_stakers(1, i as u64),
-					staking::Exposure {
-						total: 10_000,
-						own: 10_000,
-						others: vec![],
-					},
-				);
-			}
-
-			let encoded_key = key.encode();
-			let proof = Historical::prove((PARACHAIN_KEY_TYPE_ID, &encoded_key[..])).unwrap();
-
-			let report = DoubleVoteReport {
-				identity: ValidatorId::from(key.public()),
-				first: (statement_candidate, signature_1),
-				second: (statement_valid, signature_2),
-				proof,
-				parent_hash,
-			};
-
-			let inner = report_double_vote(report).unwrap();
-
-			assert_ok!(Parachains::dispatch(inner, Origin::signed(1)));
-
-			start_era(2);
-
-			// Check that the balance of 0-th validator is slashed 100%.
-			assert_eq!(Balances::total_balance(&0), 10_000_000 - 10_000);
-			assert_eq!(Staking::slashable_balance_of(&0), 0);
-
-			assert_eq!(
-				Staking::eras_stakers(2, 0),
-				staking::Exposure {
-					total: 0,
-					own: 0,
-					others: vec![],
-				},
-			);
-
-			// Check that the balances of all other validators are left intact.
-			for i in 1..authorities.len() {
-				assert_eq!(Balances::total_balance(&(i as u64)), 10_000_000);
-				assert_eq!(Staking::slashable_balance_of(&(i as u64)), 10_000);
-
-				assert_eq!(
-					Staking::eras_stakers(2, i as u64),
-					staking::Exposure {
-						total: 10_000,
-						own: 10_000,
-						others: vec![],
-					},
-				);
-			}
->>>>>>> b3611713
 		});
 	}
 
 	#[test]
-<<<<<<< HEAD
 	fn note_past_code_sets_up_pruning_correctly() {
 		let parachains = vec![
 			(0u32.into(), vec![], vec![]),
@@ -2754,106 +2624,10 @@
 					last_pruned: None,
 				}
 			);
-=======
-	fn double_vote_candidate_and_invalid_works() {
-		let parachains = vec![
-			(1u32.into(), vec![], vec![]),
-		];
-
-		let extract_key = |public: ValidatorId| {
-			let mut raw_public = [0; 32];
-			raw_public.copy_from_slice(public.as_ref());
-			Sr25519Keyring::from_raw_public(raw_public).unwrap()
-		};
-
-		// Test that a Candidate and Invalid statements on the same candidate get slashed.
-		new_test_ext(parachains.clone()).execute_with(|| {
-			let candidate = raw_candidate(1.into()).abridge().0;
-			let candidate_hash = candidate.hash();
-
-			start_era(1);
-
-			let authorities = Parachains::authorities();
-			let authority_index = 0;
-			let key = extract_key(authorities[authority_index].clone());
-
-			let statement_candidate = Statement::Candidate(candidate_hash);
-			let statement_invalid = Statement::Invalid(candidate_hash.clone());
-			let parent_hash = System::parent_hash();
-
-			let payload_1 = localized_payload(statement_candidate.clone(), parent_hash);
-			let payload_2 = localized_payload(statement_invalid.clone(), parent_hash);
-
-			let signature_1 = key.sign(&payload_1[..]).into();
-			let signature_2 = key.sign(&payload_2[..]).into();
-
-			// Check that in the beginning the genesis balances are there.
-			for i in 0..authorities.len() {
-				assert_eq!(Balances::total_balance(&(i as u64)), 10_000_000);
-				assert_eq!(Staking::slashable_balance_of(&(i as u64)), 10_000);
-
-				assert_eq!(
-					Staking::eras_stakers(1, i as u64),
-					staking::Exposure {
-						total: 10_000,
-						own: 10_000,
-						others: vec![],
-					},
-				);
-			}
-
-			let encoded_key = key.encode();
-			let proof = Historical::prove((PARACHAIN_KEY_TYPE_ID, &encoded_key[..])).unwrap();
-
-			let report = DoubleVoteReport {
-				identity: ValidatorId::from(key.public()),
-				first: (statement_candidate, signature_1),
-				second: (statement_invalid, signature_2),
-				proof,
-				parent_hash,
-			};
-
-			assert_ok!(Parachains::dispatch(
-				report_double_vote(report).unwrap(),
-				Origin::signed(1),
-			));
-
-			start_era(2);
-
-			// Check that the balance of 0-th validator is slashed 100%.
-			assert_eq!(Balances::total_balance(&0), 10_000_000 - 10_000);
-			assert_eq!(Staking::slashable_balance_of(&0), 0);
-
-			assert_eq!(
-				Staking::eras_stakers(Staking::current_era().unwrap(), 0),
-				staking::Exposure {
-					total: 0,
-					own: 0,
-					others: vec![],
-				},
-			);
-
-			// Check that the balances of all other validators are left intact.
-			for i in 1..authorities.len() {
-				assert_eq!(Balances::total_balance(&(i as u64)), 10_000_000);
-				assert_eq!(Staking::slashable_balance_of(&(i as u64)), 10_000);
-
-				assert_eq!(
-					Staking::eras_stakers(2, i as u64),
-					staking::Exposure {
-						total: 10_000,
-						own: 10_000,
-						others: vec![],
-					},
-				);
-			}
-
->>>>>>> b3611713
 		});
 	}
 
 	#[test]
-<<<<<<< HEAD
 	fn code_upgrade_applied_after_delay() {
 		let parachains = vec![
 			(0u32.into(), vec![1, 2, 3], vec![]),
@@ -2944,7 +2718,6 @@
 		});
 	}
 
-
 	#[test]
 	fn code_upgrade_applied_after_delay_even_when_late() {
 		let parachains = vec![
@@ -3056,8 +2829,70 @@
 					Error::<Test>::DisallowedCodeUpgrade,
 				);
 			}
-=======
-	fn double_vote_valid_and_invalid_works() {
+		});
+	}
+
+	#[test]
+	fn full_parachain_cleanup_storage() {
+		let parachains = vec![
+			(0u32.into(), vec![1, 2, 3], vec![]),
+		];
+
+		new_test_ext(parachains.clone()).execute_with(|| {
+			let para_id = ParaId::from(0);
+			let new_code = vec![4, 5, 6];
+
+			run_to_block(2);
+			{
+				let raw_candidate = raw_candidate(para_id);
+				let applied_after = raw_candidate.local_validation.code_upgrade_allowed.unwrap();
+				let mut candidate_a = make_blank_attested(raw_candidate);
+
+				candidate_a.candidate.commitments.new_validation_code = Some(new_code.clone());
+
+				// this parablock is in the context of block 1.
+				assert_eq!(applied_after, 1 + ValidationUpgradeDelay::get());
+				make_attestations(&mut candidate_a);
+
+				assert_ok!(Parachains::dispatch(
+					set_heads(vec![candidate_a.clone()]),
+					Origin::NONE,
+				));
+
+				assert!(Parachains::past_code_meta(&para_id).most_recent_change().is_none());
+				assert_eq!(Parachains::code_upgrade_schedule(&para_id), Some(applied_after));
+				assert_eq!(<Parachains as Store>::FutureCode::get(&para_id), new_code);
+				assert_eq!(Parachains::parachain_code(&para_id), Some(vec![1, 2, 3]));
+
+				assert!(Parachains::past_code_pruning_tasks().is_empty());
+			};
+
+			Parachains::cleanup_para(para_id);
+
+			// cleaning up the parachain should place the current parachain code
+			// into the past code buffer & schedule cleanup.
+			assert_eq!(Parachains::past_code_meta(&para_id).most_recent_change(), Some(2));
+			assert_eq!(<Parachains as Store>::PastCode::get(&(para_id, 2)), Some(vec![1, 2, 3]));
+			assert_eq!(Parachains::past_code_pruning_tasks(), vec![(para_id, 2)]);
+
+			// any future upgrades haven't been used to validate yet, so those
+			// are cleaned up immediately.
+			assert!(Parachains::code_upgrade_schedule(&para_id).is_none());
+			assert!(<Parachains as Store>::FutureCode::get(&para_id).is_empty());
+			assert!(Parachains::parachain_code(&para_id).is_none());
+
+			let cleaned_up_at = 2 + SlashPeriod::get() + 1;
+			run_to_block(cleaned_up_at);
+
+			// now the final cleanup: last past code cleaned up, and this triggers meta cleanup.
+			assert_eq!(Parachains::past_code_meta(&para_id), Default::default());
+			assert!(<Parachains as Store>::PastCode::get(&(para_id, 2)).is_none());
+			assert!(Parachains::past_code_pruning_tasks().is_empty());
+		});
+	}
+
+	#[test]
+	fn double_vote_candidate_and_valid_works() {
 		let parachains = vec![
 			(1u32.into(), vec![], vec![]),
 		];
@@ -3068,22 +2903,25 @@
 			Sr25519Keyring::from_raw_public(raw_public).unwrap()
 		};
 
-		// Test that an Invalid and Valid statements on the same candidate get slashed.
+		// Test that a Candidate and Valid statements on the same candidate get slashed.
 		new_test_ext(parachains.clone()).execute_with(|| {
 			let candidate = raw_candidate(1.into()).abridge().0;
 			let candidate_hash = candidate.hash();
 
+			assert_eq!(Staking::current_era(), Some(0));
+			assert_eq!(Session::current_index(), 0);
+
 			start_era(1);
 
 			let authorities = Parachains::authorities();
 			let authority_index = 0;
 			let key = extract_key(authorities[authority_index].clone());
 
-			let statement_invalid = Statement::Invalid(candidate_hash.clone());
+			let statement_candidate = Statement::Candidate(candidate_hash.clone());
 			let statement_valid = Statement::Valid(candidate_hash.clone());
 			let parent_hash = System::parent_hash();
 
-			let payload_1 = localized_payload(statement_invalid.clone(), parent_hash);
+			let payload_1 = localized_payload(statement_candidate.clone(), parent_hash);
 			let payload_2 = localized_payload(statement_valid.clone(), parent_hash);
 
 			let signature_1 = key.sign(&payload_1[..]).into();
@@ -3109,16 +2947,15 @@
 
 			let report = DoubleVoteReport {
 				identity: ValidatorId::from(key.public()),
-				first: (statement_invalid, signature_1),
+				first: (statement_candidate, signature_1),
 				second: (statement_valid, signature_2),
 				proof,
 				parent_hash,
 			};
 
-			assert_ok!(Parachains::dispatch(
-				report_double_vote(report).unwrap(),
-				Origin::signed(1),
-			));
+			let inner = report_double_vote(report).unwrap();
+
+			assert_ok!(Parachains::dispatch(inner, Origin::signed(1)));
 
 			start_era(2);
 
@@ -3152,9 +2989,8 @@
 		});
 	}
 
-	// Check that submitting the same report twice errors.
 	#[test]
-	fn double_vote_submit_twice_works() {
+	fn double_vote_candidate_and_invalid_works() {
 		let parachains = vec![
 			(1u32.into(), vec![], vec![]),
 		];
@@ -3165,26 +3001,23 @@
 			Sr25519Keyring::from_raw_public(raw_public).unwrap()
 		};
 
-		// Test that a Candidate and Valid statements on the same candidate get slashed.
+		// Test that a Candidate and Invalid statements on the same candidate get slashed.
 		new_test_ext(parachains.clone()).execute_with(|| {
 			let candidate = raw_candidate(1.into()).abridge().0;
 			let candidate_hash = candidate.hash();
 
-			assert_eq!(Staking::current_era(), Some(0));
-			assert_eq!(Session::current_index(), 0);
-
 			start_era(1);
 
 			let authorities = Parachains::authorities();
 			let authority_index = 0;
 			let key = extract_key(authorities[authority_index].clone());
 
-			let statement_candidate = Statement::Candidate(candidate_hash.clone());
-			let statement_valid = Statement::Valid(candidate_hash.clone());
+			let statement_candidate = Statement::Candidate(candidate_hash);
+			let statement_invalid = Statement::Invalid(candidate_hash.clone());
 			let parent_hash = System::parent_hash();
 
 			let payload_1 = localized_payload(statement_candidate.clone(), parent_hash);
-			let payload_2 = localized_payload(statement_valid.clone(), parent_hash);
+			let payload_2 = localized_payload(statement_invalid.clone(), parent_hash);
 
 			let signature_1 = key.sign(&payload_1[..]).into();
 			let signature_2 = key.sign(&payload_2[..]).into();
@@ -3210,21 +3043,112 @@
 			let report = DoubleVoteReport {
 				identity: ValidatorId::from(key.public()),
 				first: (statement_candidate, signature_1),
+				second: (statement_invalid, signature_2),
+				proof,
+				parent_hash,
+			};
+
+			assert_ok!(Parachains::dispatch(
+				report_double_vote(report).unwrap(),
+				Origin::signed(1),
+			));
+
+			start_era(2);
+
+			// Check that the balance of 0-th validator is slashed 100%.
+			assert_eq!(Balances::total_balance(&0), 10_000_000 - 10_000);
+			assert_eq!(Staking::slashable_balance_of(&0), 0);
+
+			assert_eq!(
+				Staking::eras_stakers(Staking::current_era().unwrap(), 0),
+				staking::Exposure {
+					total: 0,
+					own: 0,
+					others: vec![],
+				},
+			);
+
+			// Check that the balances of all other validators are left intact.
+			for i in 1..authorities.len() {
+				assert_eq!(Balances::total_balance(&(i as u64)), 10_000_000);
+				assert_eq!(Staking::slashable_balance_of(&(i as u64)), 10_000);
+
+				assert_eq!(
+					Staking::eras_stakers(2, i as u64),
+					staking::Exposure {
+						total: 10_000,
+						own: 10_000,
+						others: vec![],
+					},
+				);
+			}
+
+		});
+	}
+
+	#[test]
+	fn double_vote_valid_and_invalid_works() {
+		let parachains = vec![
+			(1u32.into(), vec![], vec![]),
+		];
+
+		let extract_key = |public: ValidatorId| {
+			let mut raw_public = [0; 32];
+			raw_public.copy_from_slice(public.as_ref());
+			Sr25519Keyring::from_raw_public(raw_public).unwrap()
+		};
+
+		// Test that an Invalid and Valid statements on the same candidate get slashed.
+		new_test_ext(parachains.clone()).execute_with(|| {
+			let candidate = raw_candidate(1.into()).abridge().0;
+			let candidate_hash = candidate.hash();
+
+			start_era(1);
+
+			let authorities = Parachains::authorities();
+			let authority_index = 0;
+			let key = extract_key(authorities[authority_index].clone());
+
+			let statement_invalid = Statement::Invalid(candidate_hash.clone());
+			let statement_valid = Statement::Valid(candidate_hash.clone());
+			let parent_hash = System::parent_hash();
+
+			let payload_1 = localized_payload(statement_invalid.clone(), parent_hash);
+			let payload_2 = localized_payload(statement_valid.clone(), parent_hash);
+
+			let signature_1 = key.sign(&payload_1[..]).into();
+			let signature_2 = key.sign(&payload_2[..]).into();
+
+			// Check that in the beginning the genesis balances are there.
+			for i in 0..authorities.len() {
+				assert_eq!(Balances::total_balance(&(i as u64)), 10_000_000);
+				assert_eq!(Staking::slashable_balance_of(&(i as u64)), 10_000);
+
+				assert_eq!(
+					Staking::eras_stakers(1, i as u64),
+					staking::Exposure {
+						total: 10_000,
+						own: 10_000,
+						others: vec![],
+					},
+				);
+			}
+
+			let encoded_key = key.encode();
+			let proof = Historical::prove((PARACHAIN_KEY_TYPE_ID, &encoded_key[..])).unwrap();
+
+			let report = DoubleVoteReport {
+				identity: ValidatorId::from(key.public()),
+				first: (statement_invalid, signature_1),
 				second: (statement_valid, signature_2),
 				proof,
 				parent_hash,
 			};
 
 			assert_ok!(Parachains::dispatch(
-				report_double_vote(report.clone()).unwrap(),
+				report_double_vote(report).unwrap(),
 				Origin::signed(1),
 			));
-
-			assert!(Parachains::dispatch(
-					report_double_vote(report).unwrap(),
-					Origin::signed(1),
-				).is_err()
-			);
 
 			start_era(2);
 
@@ -3258,9 +3182,9 @@
 		});
 	}
 
-	// Check that submitting invalid reports fail.
+	// Check that submitting the same report twice errors.
 	#[test]
-	fn double_vote_submit_invalid_works() {
+	fn double_vote_submit_twice_works() {
 		let parachains = vec![
 			(1u32.into(), vec![], vec![]),
 		];
@@ -3272,124 +3196,6 @@
 		};
 
 		// Test that a Candidate and Valid statements on the same candidate get slashed.
-		new_test_ext(parachains.clone()).execute_with(|| {
-			let candidate = raw_candidate(1.into()).abridge().0;
-			let candidate_hash = candidate.hash();
-
-			assert_eq!(Staking::current_era(), Some(0));
-			assert_eq!(Session::current_index(), 0);
-
-			start_era(1);
-
-			let authorities = Parachains::authorities();
-			let authority_1_index = 0;
-			let authority_2_index = 1;
-			let key_1 = extract_key(authorities[authority_1_index].clone());
-			let key_2 = extract_key(authorities[authority_2_index].clone());
-
-			let statement_candidate = Statement::Candidate(candidate_hash.clone());
-			let statement_valid = Statement::Valid(candidate_hash.clone());
-			let parent_hash = System::parent_hash();
-
-			let payload_1 = localized_payload(statement_candidate.clone(), parent_hash);
-			let payload_2 = localized_payload(statement_valid.clone(), parent_hash);
-
-			let signature_1 = key_1.sign(&payload_1[..]).into();
-			let signature_2 = key_2.sign(&payload_2[..]).into();
-
-			let encoded_key = key_1.encode();
-			let proof = Historical::prove((PARACHAIN_KEY_TYPE_ID, &encoded_key[..])).unwrap();
-
-			let report = DoubleVoteReport {
-				identity: ValidatorId::from(key_1.public()),
-				first: (statement_candidate, signature_1),
-				second: (statement_valid, signature_2),
-				proof,
-				parent_hash,
-			};
-
-			assert_eq!(
-				report_double_vote(report.clone()),
-				Err(TransactionValidityError::Invalid(
-						InvalidTransaction::Custom(DoubleVoteValidityError::InvalidSignature as u8)
-					)
-				),
-			);
->>>>>>> b3611713
-		});
-	}
-
-	#[test]
-<<<<<<< HEAD
-	fn full_parachain_cleanup_storage() {
-		let parachains = vec![
-			(0u32.into(), vec![1, 2, 3], vec![]),
-		];
-
-		new_test_ext(parachains.clone()).execute_with(|| {
-			let para_id = ParaId::from(0);
-			let new_code = vec![4, 5, 6];
-
-			run_to_block(2);
-			{
-				let raw_candidate = raw_candidate(para_id);
-				let applied_after = raw_candidate.local_validation.code_upgrade_allowed.unwrap();
-				let mut candidate_a = make_blank_attested(raw_candidate);
-
-				candidate_a.candidate.commitments.new_validation_code = Some(new_code.clone());
-
-				// this parablock is in the context of block 1.
-				assert_eq!(applied_after, 1 + ValidationUpgradeDelay::get());
-				make_attestations(&mut candidate_a);
-
-				assert_ok!(Parachains::dispatch(
-					set_heads(vec![candidate_a.clone()]),
-					Origin::NONE,
-				));
-
-				assert!(Parachains::past_code_meta(&para_id).most_recent_change().is_none());
-				assert_eq!(Parachains::code_upgrade_schedule(&para_id), Some(applied_after));
-				assert_eq!(<Parachains as Store>::FutureCode::get(&para_id), new_code);
-				assert_eq!(Parachains::parachain_code(&para_id), Some(vec![1, 2, 3]));
-
-				assert!(Parachains::past_code_pruning_tasks().is_empty());
-			};
-
-			Parachains::cleanup_para(para_id);
-
-			// cleaning up the parachain should place the current parachain code
-			// into the past code buffer & schedule cleanup.
-			assert_eq!(Parachains::past_code_meta(&para_id).most_recent_change(), Some(2));
-			assert_eq!(<Parachains as Store>::PastCode::get(&(para_id, 2)), Some(vec![1, 2, 3]));
-			assert_eq!(Parachains::past_code_pruning_tasks(), vec![(para_id, 2)]);
-
-			// any future upgrades haven't been used to validate yet, so those
-			// are cleaned up immediately.
-			assert!(Parachains::code_upgrade_schedule(&para_id).is_none());
-			assert!(<Parachains as Store>::FutureCode::get(&para_id).is_empty());
-			assert!(Parachains::parachain_code(&para_id).is_none());
-
-			let cleaned_up_at = 2 + SlashPeriod::get() + 1;
-			run_to_block(cleaned_up_at);
-
-			// now the final cleanup: last past code cleaned up, and this triggers meta cleanup.
-			assert_eq!(Parachains::past_code_meta(&para_id), Default::default());
-			assert!(<Parachains as Store>::PastCode::get(&(para_id, 2)).is_none());
-			assert!(Parachains::past_code_pruning_tasks().is_empty());
-=======
-	fn double_vote_proof_session_mismatch_fails() {
-		let parachains = vec![
-			(1u32.into(), vec![], vec![]),
-		];
-
-		let extract_key = |public: ValidatorId| {
-			let mut raw_public = [0; 32];
-			raw_public.copy_from_slice(public.as_ref());
-			Sr25519Keyring::from_raw_public(raw_public).unwrap()
-		};
-
-		// Test that submitting a report with a session mismatch between the `parent_hash`
-		// and the proof itself fails.
 		new_test_ext(parachains.clone()).execute_with(|| {
 			let candidate = raw_candidate(1.into()).abridge().0;
 			let candidate_hash = candidate.hash();
@@ -3428,8 +3234,6 @@
 				);
 			}
 
-			// Get the proof from another session.
-			start_era(2);
 			let encoded_key = key.encode();
 			let proof = Historical::prove((PARACHAIN_KEY_TYPE_ID, &encoded_key[..])).unwrap();
 
@@ -3441,11 +3245,147 @@
 				parent_hash,
 			};
 
-			assert!(report_double_vote(report.clone()).is_err());
-
-			start_era(3);
-
-			// Check that the balances are unchanged.
+			assert_ok!(Parachains::dispatch(
+				report_double_vote(report.clone()).unwrap(),
+				Origin::signed(1),
+			));
+
+			assert!(Parachains::dispatch(
+					report_double_vote(report).unwrap(),
+					Origin::signed(1),
+				).is_err()
+			);
+
+			start_era(2);
+
+			// Check that the balance of 0-th validator is slashed 100%.
+			assert_eq!(Balances::total_balance(&0), 10_000_000 - 10_000);
+			assert_eq!(Staking::slashable_balance_of(&0), 0);
+
+			assert_eq!(
+				Staking::eras_stakers(2, 0),
+				staking::Exposure {
+					total: 0,
+					own: 0,
+					others: vec![],
+				},
+			);
+
+			// Check that the balances of all other validators are left intact.
+			for i in 1..authorities.len() {
+				assert_eq!(Balances::total_balance(&(i as u64)), 10_000_000);
+				assert_eq!(Staking::slashable_balance_of(&(i as u64)), 10_000);
+
+				assert_eq!(
+					Staking::eras_stakers(2, i as u64),
+					staking::Exposure {
+						total: 10_000,
+						own: 10_000,
+						others: vec![],
+					},
+				);
+			}
+		});
+	}
+
+	// Check that submitting invalid reports fail.
+	#[test]
+	fn double_vote_submit_invalid_works() {
+		let parachains = vec![
+			(1u32.into(), vec![], vec![]),
+		];
+
+		let extract_key = |public: ValidatorId| {
+			let mut raw_public = [0; 32];
+			raw_public.copy_from_slice(public.as_ref());
+			Sr25519Keyring::from_raw_public(raw_public).unwrap()
+		};
+
+		// Test that a Candidate and Valid statements on the same candidate get slashed.
+		new_test_ext(parachains.clone()).execute_with(|| {
+			let candidate = raw_candidate(1.into()).abridge().0;
+			let candidate_hash = candidate.hash();
+
+			assert_eq!(Staking::current_era(), Some(0));
+			assert_eq!(Session::current_index(), 0);
+
+			start_era(1);
+
+			let authorities = Parachains::authorities();
+			let authority_1_index = 0;
+			let authority_2_index = 1;
+			let key_1 = extract_key(authorities[authority_1_index].clone());
+			let key_2 = extract_key(authorities[authority_2_index].clone());
+
+			let statement_candidate = Statement::Candidate(candidate_hash.clone());
+			let statement_valid = Statement::Valid(candidate_hash.clone());
+			let parent_hash = System::parent_hash();
+
+			let payload_1 = localized_payload(statement_candidate.clone(), parent_hash);
+			let payload_2 = localized_payload(statement_valid.clone(), parent_hash);
+
+			let signature_1 = key_1.sign(&payload_1[..]).into();
+			let signature_2 = key_2.sign(&payload_2[..]).into();
+
+			let encoded_key = key_1.encode();
+			let proof = Historical::prove((PARACHAIN_KEY_TYPE_ID, &encoded_key[..])).unwrap();
+
+			let report = DoubleVoteReport {
+				identity: ValidatorId::from(key_1.public()),
+				first: (statement_candidate, signature_1),
+				second: (statement_valid, signature_2),
+				proof,
+				parent_hash,
+			};
+
+			assert_eq!(
+				report_double_vote(report.clone()),
+				Err(TransactionValidityError::Invalid(
+						InvalidTransaction::Custom(DoubleVoteValidityError::InvalidSignature as u8)
+					)
+				),
+			);
+		});
+	}
+
+	#[test]
+	fn double_vote_proof_session_mismatch_fails() {
+		let parachains = vec![
+			(1u32.into(), vec![], vec![]),
+		];
+
+		let extract_key = |public: ValidatorId| {
+			let mut raw_public = [0; 32];
+			raw_public.copy_from_slice(public.as_ref());
+			Sr25519Keyring::from_raw_public(raw_public).unwrap()
+		};
+
+		// Test that submitting a report with a session mismatch between the `parent_hash`
+		// and the proof itself fails.
+		new_test_ext(parachains.clone()).execute_with(|| {
+			let candidate = raw_candidate(1.into()).abridge().0;
+			let candidate_hash = candidate.hash();
+
+			assert_eq!(Staking::current_era(), Some(0));
+			assert_eq!(Session::current_index(), 0);
+
+			start_era(1);
+
+			let authorities = Parachains::authorities();
+			let authority_index = 0;
+			let key = extract_key(authorities[authority_index].clone());
+
+			let statement_candidate = Statement::Candidate(candidate_hash.clone());
+			let statement_valid = Statement::Valid(candidate_hash.clone());
+			let parent_hash = System::parent_hash();
+
+			let payload_1 = localized_payload(statement_candidate.clone(), parent_hash);
+			let payload_2 = localized_payload(statement_valid.clone(), parent_hash);
+
+			let signature_1 = key.sign(&payload_1[..]).into();
+			let signature_2 = key.sign(&payload_2[..]).into();
+
+			// Check that in the beginning the genesis balances are there.
 			for i in 0..authorities.len() {
 				assert_eq!(Balances::total_balance(&(i as u64)), 10_000_000);
 				assert_eq!(Staking::slashable_balance_of(&(i as u64)), 10_000);
@@ -3459,6 +3399,38 @@
 					},
 				);
 			}
+
+			// Get the proof from another session.
+			start_era(2);
+			let encoded_key = key.encode();
+			let proof = Historical::prove((PARACHAIN_KEY_TYPE_ID, &encoded_key[..])).unwrap();
+
+			let report = DoubleVoteReport {
+				identity: ValidatorId::from(key.public()),
+				first: (statement_candidate, signature_1),
+				second: (statement_valid, signature_2),
+				proof,
+				parent_hash,
+			};
+
+			assert!(report_double_vote(report.clone()).is_err());
+
+			start_era(3);
+
+			// Check that the balances are unchanged.
+			for i in 0..authorities.len() {
+				assert_eq!(Balances::total_balance(&(i as u64)), 10_000_000);
+				assert_eq!(Staking::slashable_balance_of(&(i as u64)), 10_000);
+
+				assert_eq!(
+					Staking::eras_stakers(1, i as u64),
+					staking::Exposure {
+						total: 10_000,
+						own: 10_000,
+						others: vec![],
+					},
+				);
+			}
 		});
 	}
 
@@ -3484,7 +3456,6 @@
 			assert_eq!(Parachains::session_at_block(parent_hash_1), 0);
 			// Info about a block form this era is present.
 			assert_eq!(Parachains::session_at_block(parent_hash_2), 6);
->>>>>>> b3611713
 		});
 	}
 }