// Copyright 2017-2020 Parity Technologies (UK) Ltd.
// This file is part of Polkadot.

// Polkadot is free software: you can redistribute it and/or modify
// it under the terms of the GNU General Public License as published by
// the Free Software Foundation, either version 3 of the License, or
// (at your option) any later version.

// Polkadot is distributed in the hope that it will be useful,
// but WITHOUT ANY WARRANTY; without even the implied warranty of
// MERCHANTABILITY or FITNESS FOR A PARTICULAR PURPOSE.  See the
// GNU General Public License for more details.

// You should have received a copy of the GNU General Public License
// along with Polkadot.  If not, see <http://www.gnu.org/licenses/>.

//! # Parachain Crowdloaning module
//!
//! The point of this module is to allow parachain projects to offer the ability to help fund a
//! deposit for the parachain. When the crowdloan has ended, the funds are returned.
//!
//! Each fund has a child-trie which stores all contributors account IDs together with the amount
//! they contributed; the root of this can then be used by the parachain to allow contributors to
//! prove that they made some particular contribution to the project (e.g. to be rewarded through
//! some token or badge). The trie is retained for later (efficient) redistribution back to the
//! contributors.
//!
//! Contributions must be of at least `MinContribution` (to account for the resources taken in
//! tracking contributions), and may never tally greater than the fund's `cap`, set and fixed at the
//! time of creation. The `create` call may be used to create a new fund. In order to do this, then
//! a deposit must be paid of the amount `SubmissionDeposit`. Substantial resources are taken on
//! the main trie in tracking a fund and this accounts for that.
//!
//! Funds may be set up during an auction period; their closing time is fixed at creation (as a
//! block number) and if the fund is not successful by the closing time, then it can be dissolved.
//! Funds may span multiple auctions, and even auctions that sell differing periods. However, for a
//! fund to be active in bidding for an auction, it *must* have had *at least one bid* since the end
//! of the last auction. Until a fund takes a further bid following the end of an auction, then it
//! will be inactive.
//!
//! Contributors will get a refund of their contributions from completed funds before the crowdloan
//! can be dissolved.
//!
//! Funds may accept contributions at any point before their success or end. When a parachain
//! slot auction enters its ending period, then parachains will each place a bid; the bid will be
//! raised once per block if the parachain had additional funds contributed since the last bid.
//!
<<<<<<< HEAD
//! Funds may set their deploy data (the code hash and head data of their parachain) at any point.
//! It may only be done once and once set cannot be changed. Good procedure would be to set them
//! ahead of receiving any contributions in order that contributors may verify that their parachain
//! contains all expected functionality. However, this is not enforced and deploy data may happen
//! at any point, even after a slot has been successfully won or, indeed, never.
//!
=======
>>>>>>> 18e3d35d
//! Successful funds remain tracked (in the `Funds` storage item and the associated child trie) as long as
//! the parachain remains active. Users can withdraw their funds once the slot is completed and funds are
//! returned to the crowdloan account.

use frame_support::{
	decl_module, decl_storage, decl_event, decl_error, ensure, Identity,
	storage::{child, ChildTriePrefixIterator},
	traits::{
		Currency, ReservableCurrency, Get, ExistenceRequirement::AllowDeath
	},
	pallet_prelude::{Weight, DispatchResultWithPostInfo},
};
use frame_system::{ensure_signed, ensure_root};
use sp_runtime::{
	ModuleId, DispatchResult, RuntimeDebug, MultiSignature, MultiSigner,
	traits::{
<<<<<<< HEAD
		AccountIdConversion, Hash, Saturating, Zero, One, CheckedAdd, Bounded, Verify, IdentifyAccount,
=======
		AccountIdConversion, Hash, Saturating, Zero, One, CheckedAdd, Verify, IdentifyAccount,
>>>>>>> 18e3d35d
	},
};
use crate::traits::{Registrar, Auctioneer};
use crate::slot_range::SlotRange;
use parity_scale_codec::{Encode, Decode};
use sp_std::vec::Vec;
use primitives::v1::Id as ParaId;

type CurrencyOf<T> = <<T as Config>::Auctioneer as Auctioneer>::Currency;
type LeasePeriodOf<T> = <<T as Config>::Auctioneer as Auctioneer>::LeasePeriod;
type BalanceOf<T> = <CurrencyOf<T> as Currency<<T as frame_system::Config>::AccountId>>::Balance;

#[allow(dead_code)]
type NegativeImbalanceOf<T> = <CurrencyOf<T> as Currency<<T as frame_system::Config>::AccountId>>::NegativeImbalance;

type TrieIndex = u32;

pub trait WeightInfo {
	fn create() -> Weight;
	fn contribute() -> Weight;
	fn withdraw() -> Weight;
<<<<<<< HEAD
	fn dissolve(k: u32, ) -> Weight;
=======
	fn refund(k: u32, ) -> Weight;
	fn dissolve() -> Weight;
>>>>>>> 18e3d35d
	fn edit() -> Weight;
	fn add_memo() -> Weight;
	fn on_initialize(n: u32, ) -> Weight;
	fn poke() -> Weight;
}

pub struct TestWeightInfo;
impl WeightInfo for TestWeightInfo {
	fn create() -> Weight { 0 }
	fn contribute() -> Weight { 0 }
	fn withdraw() -> Weight { 0 }
<<<<<<< HEAD
	fn dissolve(_k: u32, ) -> Weight { 0 }
=======
	fn refund(_k: u32, ) -> Weight { 0 }
	fn dissolve() -> Weight { 0 }
>>>>>>> 18e3d35d
	fn edit() -> Weight { 0 }
	fn add_memo() -> Weight { 0 }
	fn on_initialize(_n: u32, ) -> Weight { 0 }
	fn poke() -> Weight { 0 }
}

pub trait Config: frame_system::Config {
	type Event: From<Event<Self>> + Into<<Self as frame_system::Config>::Event>;

	/// ModuleID for the crowdloan module. An appropriate value could be ```ModuleId(*b"py/cfund")```
	type ModuleId: Get<ModuleId>;

	/// The amount to be held on deposit by the depositor of a crowdloan.
	type SubmissionDeposit: Get<BalanceOf<Self>>;

	/// The minimum amount that may be contributed into a crowdloan. Should almost certainly be at
	/// least ExistentialDeposit.
	type MinContribution: Get<BalanceOf<Self>>;

	/// Max number of storage keys to remove per extrinsic call.
	type RemoveKeysLimit: Get<u32>;

	/// The parachain registrar type. We jus use this to ensure that only the manager of a para is able to
	/// start a crowdloan for its slot.
	type Registrar: Registrar<AccountId=Self::AccountId>;

	/// The type representing the auctioning system.
	type Auctioneer: Auctioneer<
		AccountId=Self::AccountId,
		BlockNumber=Self::BlockNumber,
		LeasePeriod=Self::BlockNumber,
	>;

	/// The maximum length for the memo attached to a crowdloan contribution.
	type MaxMemoLength: Get<u8>;

	/// Weight Information for the Extrinsics in the Pallet
	type WeightInfo: WeightInfo;
}

#[derive(Encode, Decode, Copy, Clone, PartialEq, Eq, RuntimeDebug)]
pub enum LastContribution<BlockNumber> {
	Never,
	PreEnding(u32),
	Ending(BlockNumber),
}

/// Information on a funding effort for a pre-existing parachain. We assume that the parachain ID
/// is known as it's used for the key of the storage item for which this is the value (`Funds`).
#[derive(Encode, Decode, Clone, PartialEq, Eq, RuntimeDebug)]
#[codec(dumb_trait_bound)]
pub struct FundInfo<AccountId, Balance, BlockNumber, LeasePeriod> {
<<<<<<< HEAD
	/// True if the fund is being retired. This can only be set once and only when the current
	/// lease period is greater than the `last_period`.
	retiring: bool,
=======
>>>>>>> 18e3d35d
	/// The owning account who placed the deposit.
	depositor: AccountId,
	/// An optional verifier. If exists, contributions must be signed by verifier.
	verifier: Option<MultiSigner>,
	/// The amount of deposit placed.
	deposit: Balance,
	/// The total amount raised.
	raised: Balance,
	/// Block number after which the funding must have succeeded. If not successful at this number
	/// then everyone may withdraw their funds.
	end: BlockNumber,
	/// A hard-cap on the amount that may be contributed.
	cap: Balance,
	/// The most recent block that this had a contribution. Determines if we make a bid or not.
	/// If this is `Never`, this fund has never received a contribution.
	/// If this is `PreEnding(n)`, this fund received a contribution sometime in auction
	/// number `n` before the ending period.
	/// If this is `Ending(n)`, this fund received a contribution during the current ending period,
	/// where `n` is how far into the ending period the contribution was made.
	last_contribution: LastContribution<BlockNumber>,
	/// First lease period in range to bid on; it's actually a LeasePeriod, but that's the same type
	/// as BlockNumber.
	first_period: LeasePeriod,
	/// Last lease period in range to bid on; it's actually a LeasePeriod, but that's the same type
	/// as BlockNumber.
	last_period: LeasePeriod,
	/// Index used for the child trie of this fund
	trie_index: TrieIndex,
}

decl_storage! {
	trait Store for Module<T: Config> as Crowdloan {
		/// Info on all of the funds.
		Funds get(fn funds):
			map hasher(twox_64_concat) ParaId
			=> Option<FundInfo<T::AccountId, BalanceOf<T>, T::BlockNumber, LeasePeriodOf<T>>>;

		/// The funds that have had additional contributions during the last block. This is used
		/// in order to determine which funds should submit new or updated bids.
		NewRaise get(fn new_raise): Vec<ParaId>;

		/// The number of auctions that have entered into their ending period so far.
		EndingsCount get(fn endings_count): u32;

		/// Tracker for the next available trie index
		NextTrieIndex get(fn next_trie_index): u32;
	}
}

decl_event! {
	pub enum Event<T> where
		<T as frame_system::Config>::AccountId,
		Balance = BalanceOf<T>,
	{
		/// Create a new crowdloaning campaign. [fund_index]
		Created(ParaId),
		/// Contributed to a crowd sale. [who, fund_index, amount]
		Contributed(AccountId, ParaId, Balance),
		/// Withdrew full balance of a contributor. [who, fund_index, amount]
		Withdrew(AccountId, ParaId, Balance),
		/// The loans in a fund have been partially dissolved, i.e. there are some left
		/// over child keys that still need to be killed. [fund_index]
		PartiallyRefunded(ParaId),
		/// All loans in a fund have been refunded. [fund_index]
		AllRefunded(ParaId),
		/// Fund is dissolved. [fund_index]
		Dissolved(ParaId),
		/// The deploy data of the funded parachain is set. [fund_index]
		DeployDataFixed(ParaId),
		/// On-boarding process for a winning parachain fund is completed. [find_index, parachain_id]
		Onboarded(ParaId, ParaId),
		/// The result of trying to submit a new bid to the Slots pallet.
		HandleBidResult(ParaId, DispatchResult),
		/// The configuration to a crowdloan has been edited. [fund_index]
		Edited(ParaId),
		/// A memo has been updated. [who, fund_index, memo]
		MemoUpdated(AccountId, ParaId, Vec<u8>),
<<<<<<< HEAD
=======
		/// A parachain has been moved to NewRaise
		AddedToNewRaise(ParaId),
>>>>>>> 18e3d35d
	}
}

decl_error! {
	pub enum Error for Module<T: Config> {
		/// The current lease period is more than the first lease period.
		FirstPeriodInPast,
		/// The first lease period needs to at least be less than 3 `max_value`.
		FirstPeriodTooFarInFuture,
		/// Last lease period must be greater than first lease period.
		LastPeriodBeforeFirstPeriod,
		/// The last lease period cannot be more then 3 periods after the first period.
		LastPeriodTooFarInFuture,
		/// The campaign ends before the current block number. The end must be in the future.
		CannotEndInPast,
		/// The end date for this crowdloan is not sensible.
		EndTooFarInFuture,
		/// There was an overflow.
		Overflow,
		/// The contribution was below the minimum, `MinContribution`.
		ContributionTooSmall,
		/// Invalid fund index.
		InvalidParaId,
		/// Contributions exceed maximum amount.
		CapExceeded,
		/// The contribution period has already ended.
		ContributionPeriodOver,
		/// The origin of this call is invalid.
		InvalidOrigin,
		/// This crowdloan does not correspond to a parachain.
		NotParachain,
		/// This parachain lease is still active and retirement cannot yet begin.
		LeaseActive,
		/// This parachain's bid or lease is still active and withdraw cannot yet begin.
		BidOrLeaseActive,
		/// Funds have not yet been returned.
		FundsNotReturned,
		/// The crowdloan has not yet ended.
		FundNotEnded,
		/// There are no contributions stored in this crowdloan.
		NoContributions,
		/// This crowdloan has an active parachain and cannot be dissolved.
		HasActiveParachain,
		/// The crowdloan is not ready to dissolve. Potentially still has a slot or in retirement period.
		NotReadyToDissolve,
		/// Invalid signature.
		InvalidSignature,
		/// The provided memo is too large.
		MemoTooLarge,
<<<<<<< HEAD
=======
		/// The fund is already in NewRaise
		AlreadyInNewRaise
>>>>>>> 18e3d35d
	}
}

decl_module! {
	pub struct Module<T: Config> for enum Call where origin: <T as frame_system::Config>::Origin {
		type Error = Error<T>;

		const ModuleId: ModuleId = T::ModuleId::get();
		const MinContribution: BalanceOf<T> = T::MinContribution::get();
		const RemoveKeysLimit: u32 = T::RemoveKeysLimit::get();

		fn deposit_event() = default;

		/// Create a new crowdloaning campaign for a parachain slot with the given lease period range.
		#[weight = T::WeightInfo::create()]
		pub fn create(origin,
			#[compact] index: ParaId,
			#[compact] cap: BalanceOf<T>,
			#[compact] first_period: LeasePeriodOf<T>,
			#[compact] last_period: LeasePeriodOf<T>,
			#[compact] end: T::BlockNumber,
			verifier: Option<MultiSigner>,
		) {
			let depositor = ensure_signed(origin)?;

			ensure!(first_period <= last_period, Error::<T>::LastPeriodBeforeFirstPeriod);
<<<<<<< HEAD
			let last_period_limit = first_period.checked_add(&3u32.into()).ok_or(Error::<T>::FirstPeriodTooFarInFuture)?;
=======
			let last_period_limit = first_period
				.checked_add(&((SlotRange::LEASE_PERIODS_PER_SLOT as u32) - 1).into())
				.ok_or(Error::<T>::FirstPeriodTooFarInFuture)?;
>>>>>>> 18e3d35d
			ensure!(last_period <= last_period_limit, Error::<T>::LastPeriodTooFarInFuture);
			ensure!(end > <frame_system::Pallet<T>>::block_number(), Error::<T>::CannotEndInPast);
			let last_possible_win_date = (first_period.saturating_add(One::one())).saturating_mul(T::Auctioneer::lease_period());
			ensure!(end <= last_possible_win_date, Error::<T>::EndTooFarInFuture);
			ensure!(first_period >= T::Auctioneer::lease_period_index(), Error::<T>::FirstPeriodInPast);

			// There should not be an existing fund.
			ensure!(!Funds::<T>::contains_key(index), Error::<T>::FundNotEnded);

			let manager = T::Registrar::manager_of(index).ok_or(Error::<T>::InvalidParaId)?;
			ensure!(depositor == manager, Error::<T>::InvalidOrigin);

			let trie_index = Self::next_trie_index();
			let new_trie_index = trie_index.checked_add(1).ok_or(Error::<T>::Overflow)?;

			let deposit = T::SubmissionDeposit::get();

			CurrencyOf::<T>::reserve(&depositor, deposit)?;

			Funds::<T>::insert(index, FundInfo {
				depositor,
				verifier,
				deposit,
				raised: Zero::zero(),
				end,
				cap,
				last_contribution: LastContribution::Never,
				first_period,
				last_period,
				trie_index,
			});

			NextTrieIndex::put(new_trie_index);

			Self::deposit_event(RawEvent::Created(index));
		}

		/// Contribute to a crowd sale. This will transfer some balance over to fund a parachain
		/// slot. It will be withdrawable when the crowdloan has ended and the funds are unused.
		#[weight = T::WeightInfo::contribute()]
		pub fn contribute(origin,
			#[compact] index: ParaId,
			#[compact] value: BalanceOf<T>,
			signature: Option<MultiSignature>,
		) {
			let who = ensure_signed(origin)?;

			ensure!(value >= T::MinContribution::get(), Error::<T>::ContributionTooSmall);
			let mut fund = Self::funds(index).ok_or(Error::<T>::InvalidParaId)?;
			fund.raised  = fund.raised.checked_add(&value).ok_or(Error::<T>::Overflow)?;
			ensure!(fund.raised <= fund.cap, Error::<T>::CapExceeded);

			// Make sure crowdloan has not ended
			let now = <frame_system::Pallet<T>>::block_number();
			ensure!(now < fund.end, Error::<T>::ContributionPeriodOver);

			// Make sure crowdloan is in a valid lease period
			let current_lease_period = T::Auctioneer::lease_period_index();
			ensure!(current_lease_period <= fund.first_period, Error::<T>::ContributionPeriodOver);

			// Make sure crowdloan has not already won.
			let fund_account = Self::fund_account_id(index);
			ensure!(!T::Auctioneer::has_won_an_auction(index, &fund_account), Error::<T>::BidOrLeaseActive);

			let (old_balance, memo) = Self::contribution_get(fund.trie_index, &who);

			if let Some(ref verifier) = fund.verifier {
				let signature = signature.ok_or(Error::<T>::InvalidSignature)?;
				let payload = (index, &who, old_balance, value);
				let valid = payload.using_encoded(|encoded| signature.verify(encoded, &verifier.clone().into_account()));
				ensure!(valid, Error::<T>::InvalidSignature);
			}

			CurrencyOf::<T>::transfer(&who, &fund_account, value, AllowDeath)?;

			let balance = old_balance.saturating_add(value);
			Self::contribution_put(fund.trie_index, &who, &balance, &memo);

			if T::Auctioneer::is_ending(now).is_some() {
				match fund.last_contribution {
					// In ending period; must ensure that we are in NewRaise.
					LastContribution::Ending(n) if n == now => {
						// do nothing - already in NewRaise
					}
					_ => {
						NewRaise::append(index);
						fund.last_contribution = LastContribution::Ending(now);
					}
				}
			} else {
				let endings_count = Self::endings_count();
				match fund.last_contribution {
					LastContribution::PreEnding(a) if a == endings_count => {
						// Not in ending period and no auctions have ended ending since our
						// previous bid which was also not in an ending period.
						// `NewRaise` will contain our ID still: Do nothing.
					}
					_ => {
						// Not in ending period; but an auction has been ending since our previous
						// bid, or we never had one to begin with. Add bid.
						NewRaise::append(index);
						fund.last_contribution = LastContribution::PreEnding(endings_count);
					}
				}
			}

			Funds::<T>::insert(index, &fund);

			Self::deposit_event(RawEvent::Contributed(who, index, value));
		}

		/// Withdraw full balance of a specific contributor.
		///
		/// Origin must be signed, but can come from anyone.
		///
		/// The fund must be either in, or ready for, retirement. For a fund to be *in* retirement, then the retirement
		/// flag must be set. For a fund to be ready for retirement, then:
		/// - it must not already be in retirement;
		/// - the amount of raised funds must be bigger than the _free_ balance of the account;
		/// - and either:
		///   - the block number must be at least `end`; or
		///   - the current lease period must be greater than the fund's `last_period`.
		///
		/// In this case, the fund's retirement flag is set and its `end` is reset to the current block
		/// number.
		///
		/// - `who`: The account whose contribution should be withdrawn.
		/// - `index`: The parachain to whose crowdloan the contribution was made.
		#[weight = T::WeightInfo::withdraw()]
		pub fn withdraw(origin, who: T::AccountId, #[compact] index: ParaId) {
			ensure_signed(origin)?;

			let mut fund = Self::funds(index).ok_or(Error::<T>::InvalidParaId)?;
			let now = frame_system::Pallet::<T>::block_number();
			let fund_account = Self::fund_account_id(index);
			Self::ensure_crowdloan_ended(now, &fund_account, &fund)?;

			let (balance, _) = Self::contribution_get(fund.trie_index, &who);
			ensure!(balance > Zero::zero(), Error::<T>::NoContributions);

			CurrencyOf::<T>::transfer(&fund_account, &who, balance, AllowDeath)?;

			Self::contribution_kill(fund.trie_index, &who);
			fund.raised = fund.raised.saturating_sub(balance);

			Funds::<T>::insert(index, &fund);

			Self::deposit_event(RawEvent::Withdrew(who, index, balance));
		}

<<<<<<< HEAD
		/// Remove a fund after the retirement period has ended and all funds have been returned.
		///
		/// This places any deposits that were not withdrawn into the treasury.
		#[weight = T::WeightInfo::dissolve(T::RemoveKeysLimit::get())]
		pub fn dissolve(origin, #[compact] index: ParaId) -> DispatchResultWithPostInfo {
			let who = ensure_signed(origin)?;
=======
		/// Automatically refund contributors of an ended crowdloan.
		/// Due to weight restrictions, this function may need to be called multiple
		/// times to fully refund all users. We will refund `RemoveKeysLimit` users at a time.
		///
		/// Origin must be signed, but can come from anyone.
		#[weight = T::WeightInfo::refund(T::RemoveKeysLimit::get())]
		pub fn refund(origin, #[compact] index: ParaId) -> DispatchResultWithPostInfo {
			ensure_signed(origin)?;
>>>>>>> 18e3d35d

			let mut fund = Self::funds(index).ok_or(Error::<T>::InvalidParaId)?;
			let now = frame_system::Pallet::<T>::block_number();
<<<<<<< HEAD
			let dissolution = fund.end.saturating_add(T::RetirementPeriod::get());

			let can_dissolve = (fund.retiring && now >= dissolution) ||
				(fund.raised.is_zero() && who == fund.depositor);
			ensure!(can_dissolve, Error::<T>::NotReadyToDissolve);
=======
			let fund_account = Self::fund_account_id(index);
			Self::ensure_crowdloan_ended(now, &fund_account, &fund)?;
>>>>>>> 18e3d35d

			let mut refund_count = 0u32;
			// Try killing the crowdloan child trie
			let contributions = Self::contribution_iterator(fund.trie_index);
			// Assume everyone will be refunded.
			let mut all_refunded = true;
			for (who, (balance, _)) in contributions {
				if refund_count >= T::RemoveKeysLimit::get() {
					// Not everyone was able to be refunded this time around.
					all_refunded = false;
					break;
				}
				CurrencyOf::<T>::transfer(&fund_account, &who, balance, AllowDeath)?;
				Self::contribution_kill(fund.trie_index, &who);
				fund.raised = fund.raised.saturating_sub(balance);
				refund_count += 1;
			}

			// Save the changes.
			Funds::<T>::insert(index, &fund);

			if all_refunded {
				Self::deposit_event(RawEvent::AllRefunded(index));
				// Refund for unused refund count.
				Ok(Some(T::WeightInfo::refund(refund_count)).into())
			} else {
				Self::deposit_event(RawEvent::PartiallyRefunded(index));
				// No weight to refund since we did not finish the loop.
				Ok(().into())
			}
		}

		/// Remove a fund after the retirement period has ended and all funds have been returned.
		#[weight = T::WeightInfo::dissolve()]
		pub fn dissolve(origin, #[compact] index: ParaId) -> DispatchResult {
			let who = ensure_signed(origin)?;

			let fund = Self::funds(index).ok_or(Error::<T>::InvalidParaId)?;
			let now = frame_system::Pallet::<T>::block_number();

			// Only allow dissolution when the raised funds goes to zero,
			// and the caller is the fund creator or we are past the end date.
			let permitted = who == fund.depositor || now >= fund.end;
			let can_dissolve = permitted && fund.raised.is_zero();
			ensure!(can_dissolve, Error::<T>::NotReadyToDissolve);

			// Assuming state is not corrupted, the child trie should already be cleaned up
			// and all funds in the crowdloan account have been returned. If not, governance
			// can take care of that.
			debug_assert!(Self::contribution_iterator(fund.trie_index).count().is_zero());

			CurrencyOf::<T>::unreserve(&fund.depositor, fund.deposit);
			Funds::<T>::remove(index);
			Self::deposit_event(RawEvent::Dissolved(index));
			Ok(())
		}

		/// Edit the configuration for an in-progress crowdloan.
		///
		/// Can only be called by Root origin.
		#[weight = T::WeightInfo::edit()]
		pub fn edit(origin,
			#[compact] index: ParaId,
			#[compact] cap: BalanceOf<T>,
			#[compact] first_period: LeasePeriodOf<T>,
			#[compact] last_period: LeasePeriodOf<T>,
			#[compact] end: T::BlockNumber,
			verifier: Option<MultiSigner>,
		) {
			ensure_root(origin)?;

			let fund = Self::funds(index).ok_or(Error::<T>::InvalidParaId)?;

			Funds::<T>::insert(index, FundInfo {
				depositor: fund.depositor,
				verifier,
				deposit: fund.deposit,
				raised: fund.raised,
				end,
				cap,
				last_contribution: fund.last_contribution,
				first_period,
				last_period,
				trie_index: fund.trie_index,
			});

			Self::deposit_event(RawEvent::Edited(index));
		}

		/// Add an optional memo to an existing crowdloan contribution.
		///
		/// Origin must be Signed, and the user must have contributed to the crowdloan.
		#[weight = T::WeightInfo::add_memo()]
		pub fn add_memo(origin, index: ParaId, memo: Vec<u8>) {
			let who = ensure_signed(origin)?;

			ensure!(memo.len() <= T::MaxMemoLength::get().into(), Error::<T>::MemoTooLarge);
			let fund = Self::funds(index).ok_or(Error::<T>::InvalidParaId)?;

			let (balance, _) = Self::contribution_get(fund.trie_index, &who);
			ensure!(balance > Zero::zero(), Error::<T>::NoContributions);

			Self::contribution_put(fund.trie_index, &who, &balance, &memo);
			Self::deposit_event(RawEvent::MemoUpdated(who, index, memo));
		}

		/// Edit the configuration for an in-progress crowdloan.
		///
		/// Can only be called by Root origin.
		#[weight = T::WeightInfo::edit()]
		pub fn edit(origin,
			#[compact] index: ParaId,
			#[compact] cap: BalanceOf<T>,
			#[compact] first_period: LeasePeriodOf<T>,
			#[compact] last_period: LeasePeriodOf<T>,
			#[compact] end: T::BlockNumber,
			verifier: Option<MultiSigner>,
		) {
			ensure_root(origin)?;

			let fund = Self::funds(index).ok_or(Error::<T>::InvalidParaId)?;

			Funds::<T>::insert(index, FundInfo {
				retiring: fund.retiring,
				depositor: fund.depositor,
				verifier,
				deposit: fund.deposit,
				raised: fund.raised,
				end,
				cap,
				last_contribution: fund.last_contribution,
				first_period,
				last_period,
				trie_index: fund.trie_index,
			});

			Self::deposit_event(RawEvent::Edited(index));
		}

		/// Add an optional memo to an existing crowdloan contribution.
		///
		/// Origin must be Signed, and the user must have contributed to the crowdloan.
		#[weight = T::WeightInfo::add_memo()]
		pub fn add_memo(origin, index: ParaId, memo: Vec<u8>) {
			let who = ensure_signed(origin)?;

			ensure!(memo.len() <= T::MaxMemoLength::get().into(), Error::<T>::MemoTooLarge);
			let fund = Self::funds(index).ok_or(Error::<T>::InvalidParaId)?;

			let (balance, _) = Self::contribution_get(fund.trie_index, &who);
			ensure!(balance > Zero::zero(), Error::<T>::NoContributions);

			Self::contribution_put(fund.trie_index, &who, &balance, &memo);
			Self::deposit_event(RawEvent::MemoUpdated(who, index, memo));
		}

		fn on_initialize(n: T::BlockNumber) -> frame_support::weights::Weight {
			if let Some(n) = T::Auctioneer::is_ending(n) {
				if n.is_zero() {
					// first block of ending period.
					EndingsCount::mutate(|c| *c += 1);
				}
				let new_raise = NewRaise::take();
				let new_raise_len = new_raise.len() as u32;
				for (fund, para_id) in new_raise.into_iter().filter_map(|i| Self::funds(i).map(|f| (f, i))) {
					// Care needs to be taken by the crowdloan creator that this function will succeed given
					// the crowdloaning configuration. We do some checks ahead of time in crowdloan `create`.
					let result = T::Auctioneer::place_bid(
						Self::fund_account_id(para_id),
						para_id,
						fund.first_period,
						fund.last_period,
						fund.raised,
					);

					Self::deposit_event(RawEvent::HandleBidResult(para_id, result));
				}
				T::WeightInfo::on_initialize(new_raise_len)
			} else {
				T::DbWeight::get().reads(1)
			}
		}

		/// Poke the fund into NewRaise
		///
		/// Origin must be Signed, and the fund has non-zero raise.
		#[weight = T::WeightInfo::poke()]
		pub fn poke(origin, index: ParaId) {
			ensure_signed(origin)?;
			let fund = Self::funds(index).ok_or(Error::<T>::InvalidParaId)?;
			ensure!(!fund.raised.is_zero(), Error::<T>::NoContributions);
			ensure!(!NewRaise::get().contains(&index), Error::<T>::AlreadyInNewRaise);
			NewRaise::append(index);
			Self::deposit_event(RawEvent::AddedToNewRaise(index));
		}
	}
}

impl<T: Config> Module<T> {
	/// The account ID of the fund pot.
	///
	/// This actually does computation. If you need to keep using it, then make sure you cache the
	/// value and only call this once.
	pub fn fund_account_id(index: ParaId) -> T::AccountId {
		T::ModuleId::get().into_sub_account(index)
	}

	pub fn id_from_index(index: TrieIndex) -> child::ChildInfo {
		let mut buf = Vec::new();
		buf.extend_from_slice(b"crowdloan");
		buf.extend_from_slice(&index.encode()[..]);
		child::ChildInfo::new_default(T::Hashing::hash(&buf[..]).as_ref())
	}

	pub fn contribution_put(index: TrieIndex, who: &T::AccountId, balance: &BalanceOf<T>, memo: &[u8]) {
		who.using_encoded(|b| child::put(&Self::id_from_index(index), b, &(balance, memo)));
	}

	pub fn contribution_get(index: TrieIndex, who: &T::AccountId) -> (BalanceOf<T>, Vec<u8>) {
		who.using_encoded(|b| child::get_or_default::<(BalanceOf<T>, Vec<u8>)>(
			&Self::id_from_index(index),
			b,
		))
	}

	pub fn contribution_kill(index: TrieIndex, who: &T::AccountId) {
		who.using_encoded(|b| child::kill(&Self::id_from_index(index), b));
	}

	pub fn crowdloan_kill(index: TrieIndex) -> child::KillChildStorageResult {
		child::kill_storage(&Self::id_from_index(index), Some(T::RemoveKeysLimit::get()))
	}

<<<<<<< HEAD
=======
	pub fn contribution_iterator(
		index: TrieIndex
	) -> ChildTriePrefixIterator<(T::AccountId, (BalanceOf<T>, Vec<u8>))> {
		ChildTriePrefixIterator::<_>::with_prefix_over_key::<Identity>(&Self::id_from_index(index), &[])
	}

>>>>>>> 18e3d35d
	/// This function checks all conditions which would qualify a crowdloan has ended.
	/// * If we have reached the `fund.end` block OR the first lease period the fund is
	///   trying to bid for has started already.
	/// * And, if the fund has enough free funds to refund full raised amount.
	fn ensure_crowdloan_ended(
		now: T::BlockNumber,
		fund_account: &T::AccountId,
		fund: &FundInfo<T::AccountId, BalanceOf<T>, T::BlockNumber, LeasePeriodOf<T>>
	) -> DispatchResult {
			// `fund.end` can represent the end of a failed crowdloan or the beginning of retirement
			// If the current lease period is past the first period they are trying to bid for, then
			// it is already too late to win the bid.
			let current_lease_period = T::Auctioneer::lease_period_index();
			ensure!(now >= fund.end || current_lease_period > fund.first_period, Error::<T>::FundNotEnded);
			// free balance must greater than or equal amount raised, otherwise funds are being used
			// and a bid or lease must be active.
			ensure!(CurrencyOf::<T>::free_balance(&fund_account) >= fund.raised, Error::<T>::BidOrLeaseActive);

			Ok(())
	}
}

impl<T: Config> crate::traits::OnSwap for Module<T> {
	fn on_swap(one: ParaId, other: ParaId) {
		Funds::<T>::mutate(one, |x|
			Funds::<T>::mutate(other, |y|
				sp_std::mem::swap(x, y)
			)
		)
	}
}

#[cfg(any(feature = "runtime-benchmarks", test))]
mod crypto {
	use sp_core::ed25519;
	use sp_io::crypto::{ed25519_sign, ed25519_generate};
	use sp_std::{
		vec::Vec,
		convert::TryFrom,
	};
	use sp_runtime::{MultiSigner, MultiSignature};

	pub fn create_ed25519_pubkey(seed: Vec<u8>) -> MultiSigner {
		ed25519_generate(0.into(), Some(seed)).into()
	}

	pub fn create_ed25519_signature(payload: &[u8], pubkey: MultiSigner) -> MultiSignature {
		let edpubkey = ed25519::Public::try_from(pubkey).unwrap();
		let edsig = ed25519_sign(0.into(), &edpubkey, payload).unwrap();
		edsig.into()
	}
}

#[cfg(test)]
mod tests {
	use super::*;

	use std::{cell::RefCell, sync::Arc, collections::BTreeMap};
	use frame_support::{
		assert_ok, assert_noop, parameter_types,
		traits::{OnInitialize, OnFinalize},
	};
	use sp_core::H256;
	use primitives::v1::Id as ParaId;
	// The testing primitives are very useful for avoiding having to work with signatures
	// or public keys. `u64` is used as the `AccountId` and no `Signature`s are requried.
	use sp_runtime::{
		testing::Header, traits::{BlakeTwo256, IdentityLookup},
	};
	use crate::{
		mock::TestRegistrar,
		traits::OnSwap,
		crowdloan,
	};
	use sp_keystore::{KeystoreExt, testing::KeyStore};

	type UncheckedExtrinsic = frame_system::mocking::MockUncheckedExtrinsic<Test>;
	type Block = frame_system::mocking::MockBlock<Test>;

	frame_support::construct_runtime!(
		pub enum Test where
			Block = Block,
			NodeBlock = Block,
			UncheckedExtrinsic = UncheckedExtrinsic,
		{
			System: frame_system::{Pallet, Call, Config, Storage, Event<T>},
			Balances: pallet_balances::{Pallet, Call, Storage, Config<T>, Event<T>},
			Crowdloan: crowdloan::{Pallet, Call, Storage, Event<T>},
		}
	);

	parameter_types! {
		pub const BlockHashCount: u32 = 250;
	}

	type BlockNumber = u64;

	impl frame_system::Config for Test {
		type BaseCallFilter = ();
		type BlockWeights = ();
		type BlockLength = ();
		type DbWeight = ();
		type Origin = Origin;
		type Call = Call;
		type Index = u64;
		type BlockNumber = BlockNumber;
		type Hash = H256;
		type Hashing = BlakeTwo256;
		type AccountId = u64;
		type Lookup = IdentityLookup<Self::AccountId>;
		type Header = Header;
		type Event = Event;
		type BlockHashCount = BlockHashCount;
		type Version = ();
		type PalletInfo = PalletInfo;
		type AccountData = pallet_balances::AccountData<u64>;
		type OnNewAccount = ();
		type OnKilledAccount = ();
		type SystemWeightInfo = ();
		type SS58Prefix = ();
		type OnSetCode = ();
	}

	parameter_types! {
		pub const ExistentialDeposit: u64 = 1;
	}

	impl pallet_balances::Config for Test {
		type Balance = u64;
		type Event = Event;
		type DustRemoval = ();
		type ExistentialDeposit = ExistentialDeposit;
		type AccountStore = System;
		type MaxLocks = ();
		type WeightInfo = ();
	}

	#[derive(Copy, Clone, Eq, PartialEq, Debug)]
	struct BidPlaced {
		height: u64,
		bidder: u64,
		para: ParaId,
		first_period: u64,
		last_period: u64,
		amount: u64
	}
	thread_local! {
		static AUCTION: RefCell<Option<(u64, u64)>> = RefCell::new(None);
		static ENDING_PERIOD: RefCell<u64> = RefCell::new(5);
		static BIDS_PLACED: RefCell<Vec<BidPlaced>> = RefCell::new(Vec::new());
		static HAS_WON: RefCell<BTreeMap<(ParaId, u64), bool>> = RefCell::new(BTreeMap::new());
	}

	#[allow(unused)]
	fn set_ending_period(ending_period: u64) {
		ENDING_PERIOD.with(|p| *p.borrow_mut() = ending_period);
	}
	fn auction() -> Option<(u64, u64)> {
		AUCTION.with(|p| p.borrow().clone())
	}
	fn ending_period() -> u64 {
		ENDING_PERIOD.with(|p| p.borrow().clone())
	}
	fn bids() -> Vec<BidPlaced> {
		BIDS_PLACED.with(|p| p.borrow().clone())
	}
<<<<<<< HEAD
	fn make_winner(para: ParaId, who: u64) {
		HAS_WON.with(|p| p.borrow_mut().insert((para, who), true));
=======
	// Emulate what would happen if we won an auction:
	// balance is reserved and a deposit_held is recorded
	fn set_winner(para: ParaId, who: u64, winner: bool) {
		let account_id = Crowdloan::fund_account_id(para);
		if winner {
			let free_balance = Balances::free_balance(&account_id);
			Balances::reserve(&account_id, free_balance).expect("should be able to reserve free balance");
		} else {
			let reserved_balance = Balances::reserved_balance(&account_id);
			Balances::unreserve(&account_id, reserved_balance);
		}
		HAS_WON.with(|p| p.borrow_mut().insert((para, who), winner));
>>>>>>> 18e3d35d
	}

	pub struct TestAuctioneer;
	impl Auctioneer for TestAuctioneer {
		type AccountId = u64;
		type BlockNumber = BlockNumber;
		type LeasePeriod = u64;
		type Currency = Balances;

		fn new_auction(duration: u64, lease_period_index: u64) -> DispatchResult {
			assert!(lease_period_index >= Self::lease_period_index());

			let ending = System::block_number().saturating_add(duration);
			AUCTION.with(|p| *p.borrow_mut() = Some((lease_period_index, ending)));
			Ok(())
		}

		fn is_ending(now: u64) -> Option<u64> {
			if let Some((_, early_end)) = auction() {
				if let Some(after_early_end) = now.checked_sub(early_end) {
					if after_early_end < ending_period() {
						return Some(after_early_end)
					}
				}
			}
			None
		}

		fn place_bid(
			bidder: u64,
			para: ParaId,
			first_period: u64,
			last_period: u64,
			amount: u64
		) -> DispatchResult {
			let height = System::block_number();
			BIDS_PLACED.with(|p| p.borrow_mut().push(BidPlaced { height, bidder, para, first_period, last_period, amount }));
			Ok(())
		}

		fn lease_period_index() -> u64 {
			System::block_number() / Self::lease_period()
		}

		fn lease_period() -> u64 {
			20
		}

		fn has_won_an_auction(para: ParaId, bidder: &u64) -> bool {
			HAS_WON.with(|p| *p.borrow().get(&(para, *bidder)).unwrap_or(&false))
		}
	}

	parameter_types! {
		pub const SubmissionDeposit: u64 = 1;
		pub const MinContribution: u64 = 10;
		pub const CrowdloanModuleId: ModuleId = ModuleId(*b"py/cfund");
		pub const RemoveKeysLimit: u32 = 10;
		pub const MaxMemoLength: u8 = 32;
	}

	impl Config for Test {
		type Event = Event;
		type SubmissionDeposit = SubmissionDeposit;
		type MinContribution = MinContribution;
		type ModuleId = CrowdloanModuleId;
		type RemoveKeysLimit = RemoveKeysLimit;
		type Registrar = TestRegistrar<Test>;
		type Auctioneer = TestAuctioneer;
		type MaxMemoLength = MaxMemoLength;
		type WeightInfo = crate::crowdloan::TestWeightInfo;
	}

	use pallet_balances::Error as BalancesError;

	// This function basically just builds a genesis storage key/value store according to
	// our desired mockup.
	pub fn new_test_ext() -> sp_io::TestExternalities {
		let mut t = frame_system::GenesisConfig::default().build_storage::<Test>().unwrap();
		pallet_balances::GenesisConfig::<Test>{
			balances: vec![(1, 1000), (2, 2000), (3, 3000), (4, 4000)],
		}.assimilate_storage(&mut t).unwrap();
		let keystore = KeyStore::new();
		let mut t: sp_io::TestExternalities = t.into();
		t.register_extension(KeystoreExt(Arc::new(keystore)));
		t
	}

	fn new_para() -> ParaId {
		for i in 0.. {
			let para: ParaId = i.into();
			if TestRegistrar::<Test>::is_registered(para) { continue }
			assert_ok!(TestRegistrar::<Test>::register(1, para, Default::default(), Default::default()));
			return para;
		}
		unreachable!()
	}

	fn run_to_block(n: u64) {
		while System::block_number() < n {
			Crowdloan::on_finalize(System::block_number());
			Balances::on_finalize(System::block_number());
			System::on_finalize(System::block_number());
			System::set_block_number(System::block_number() + 1);
			System::on_initialize(System::block_number());
			Balances::on_initialize(System::block_number());
			Crowdloan::on_initialize(System::block_number());
		}
	}

	fn last_event() -> Event {
		System::events().pop().expect("Event expected").event
	}

	#[test]
	fn basic_setup_works() {
		new_test_ext().execute_with(|| {
			assert_eq!(System::block_number(), 0);
			assert_eq!(Crowdloan::funds(ParaId::from(0)), None);
			let empty: Vec<ParaId> = Vec::new();
			assert_eq!(Crowdloan::new_raise(), empty);
			assert_eq!(Crowdloan::contribution_get(0u32, &1).0, 0);
			assert_eq!(Crowdloan::endings_count(), 0);

			assert_ok!(TestAuctioneer::new_auction(5, 0));

			assert_eq!(bids(), vec![]);
			assert_ok!(TestAuctioneer::place_bid(1, 2.into(), 0, 3, 6));
			let b = BidPlaced { height: 0, bidder: 1, para: 2.into(), first_period: 0, last_period: 3, amount: 6 };
			assert_eq!(bids(), vec![b]);
			assert_eq!(TestAuctioneer::is_ending(4), None);
			assert_eq!(TestAuctioneer::is_ending(5), Some(0));
			assert_eq!(TestAuctioneer::is_ending(9), Some(4));
			assert_eq!(TestAuctioneer::is_ending(11), None);
		});
	}

	#[test]
	fn create_works() {
		new_test_ext().execute_with(|| {
			let para = new_para();
			// Now try to create a crowdloan campaign
			assert_ok!(Crowdloan::create(Origin::signed(1), para, 1000, 1, 4, 9, None));
			// This is what the initial `fund_info` should look like
			let fund_info = FundInfo {
				depositor: 1,
				verifier: None,
				deposit: 1,
				raised: 0,
				// 5 blocks length + 3 block ending period + 1 starting block
				end: 9,
				cap: 1000,
				last_contribution: LastContribution::Never,
				first_period: 1,
				last_period: 4,
				trie_index: 0,
			};
			assert_eq!(Crowdloan::funds(para), Some(fund_info));
			// User has deposit removed from their free balance
			assert_eq!(Balances::free_balance(1), 999);
			// Deposit is placed in reserved
			assert_eq!(Balances::reserved_balance(1), 1);
			// No new raise until first contribution
			let empty: Vec<ParaId> = Vec::new();
			assert_eq!(Crowdloan::new_raise(), empty);
		});
	}

	#[test]
	fn create_with_verifier_works() {
		new_test_ext().execute_with(|| {
			let pubkey = crypto::create_ed25519_pubkey(b"//verifier".to_vec());
			let para = new_para();
			// Now try to create a crowdloan campaign
			assert_ok!(Crowdloan::create(Origin::signed(1), para, 1000, 1, 4, 9, Some(pubkey.clone())));
			// This is what the initial `fund_info` should look like
			let fund_info = FundInfo {
				depositor: 1,
				verifier: Some(pubkey),
				deposit: 1,
				raised: 0,
				// 5 blocks length + 3 block ending period + 1 starting block
				end: 9,
				cap: 1000,
				last_contribution: LastContribution::Never,
				first_period: 1,
				last_period: 4,
				trie_index: 0,
			};
			assert_eq!(Crowdloan::funds(ParaId::from(0)), Some(fund_info));
			// User has deposit removed from their free balance
			assert_eq!(Balances::free_balance(1), 999);
			// Deposit is placed in reserved
			assert_eq!(Balances::reserved_balance(1), 1);
			// No new raise until first contribution
			let empty: Vec<ParaId> = Vec::new();
			assert_eq!(Crowdloan::new_raise(), empty);
		});
	}

	#[test]
	fn create_handles_basic_errors() {
		new_test_ext().execute_with(|| {
			// Now try to create a crowdloan campaign
			let para = new_para();

			let e = Error::<Test>::InvalidParaId;
			assert_noop!(Crowdloan::create(Origin::signed(1), 1.into(), 1000, 1, 4, 9, None), e);
			// Cannot create a crowdloan with bad lease periods
			let e = Error::<Test>::LastPeriodBeforeFirstPeriod;
			assert_noop!(Crowdloan::create(Origin::signed(1), para, 1000, 4, 1, 9, None), e);
			let e = Error::<Test>::LastPeriodTooFarInFuture;
			assert_noop!(Crowdloan::create(Origin::signed(1), para, 1000, 1, 5, 9, None), e);

			// Cannot create a crowdloan without some deposit funds
			assert_ok!(TestRegistrar::<Test>::register(1337, ParaId::from(1234), Default::default(), Default::default()));
			let e = BalancesError::<Test, _>::InsufficientBalance;
			assert_noop!(Crowdloan::create(Origin::signed(1337), ParaId::from(1234), 1000, 1, 3, 9, None), e);

			// Cannot create a crowdloan with nonsense end date
			// This crowdloan would end in lease period 2, but is bidding for some slot that starts in lease period 1.
			assert_noop!(Crowdloan::create(Origin::signed(1), para, 1000, 1, 4, 41, None), Error::<Test>::EndTooFarInFuture);
		});
	}

	#[test]
	fn contribute_works() {
		new_test_ext().execute_with(|| {
			let para = new_para();

			// Set up a crowdloan
			assert_ok!(Crowdloan::create(Origin::signed(1), para, 1000, 1, 4, 9, None));

			// No contributions yet
			assert_eq!(Crowdloan::contribution_get(u32::from(para), &1).0, 0);

			// User 1 contributes to their own crowdloan
			assert_ok!(Crowdloan::contribute(Origin::signed(1), para, 49, None));
			// User 1 has spent some funds to do this, transfer fees **are** taken
			assert_eq!(Balances::free_balance(1), 950);
			// Contributions are stored in the trie
			assert_eq!(Crowdloan::contribution_get(u32::from(para), &1).0, 49);
			// Contributions appear in free balance of crowdloan
			assert_eq!(Balances::free_balance(Crowdloan::fund_account_id(para)), 49);
			// Crowdloan is added to NewRaise
			assert_eq!(Crowdloan::new_raise(), vec![para]);

			let fund = Crowdloan::funds(para).unwrap();

			// Last contribution time recorded
			assert_eq!(fund.last_contribution, LastContribution::PreEnding(0));
			assert_eq!(fund.raised, 49);
		});
	}

	#[test]
	fn contribute_with_verifier_works() {
		new_test_ext().execute_with(|| {
			let para = new_para();
			let pubkey = crypto::create_ed25519_pubkey(b"//verifier".to_vec());
			// Set up a crowdloan
			assert_ok!(Crowdloan::create(Origin::signed(1), para, 1000, 1, 4, 9, Some(pubkey.clone())));

			// No contributions yet
			assert_eq!(Crowdloan::contribution_get(u32::from(para), &1).0, 0);

			// Missing signature
			assert_noop!(Crowdloan::contribute(Origin::signed(1), para, 49, None), Error::<Test>::InvalidSignature);

			let payload = (0u32, 1u64, 0u64, 49u64);
			let valid_signature = crypto::create_ed25519_signature(&payload.encode(), pubkey.clone());
			let invalid_signature = MultiSignature::default();

			// Invalid signature
			assert_noop!(Crowdloan::contribute(Origin::signed(1), para, 49, Some(invalid_signature)), Error::<Test>::InvalidSignature);

			// Valid signature wrong parameter
			assert_noop!(Crowdloan::contribute(Origin::signed(1), para, 50, Some(valid_signature.clone())), Error::<Test>::InvalidSignature);
			assert_noop!(Crowdloan::contribute(Origin::signed(2), para, 49, Some(valid_signature.clone())), Error::<Test>::InvalidSignature);

			// Valid signature
			assert_ok!(Crowdloan::contribute(Origin::signed(1), para, 49, Some(valid_signature.clone())));

			// Reuse valid signature
			assert_noop!(Crowdloan::contribute(Origin::signed(1), para, 49, Some(valid_signature)), Error::<Test>::InvalidSignature);

			let payload_2 = (0u32, 1u64, 49u64, 10u64);
			let valid_signature_2 = crypto::create_ed25519_signature(&payload_2.encode(), pubkey);

			// New valid signature
			assert_ok!(Crowdloan::contribute(Origin::signed(1), para, 10, Some(valid_signature_2)));

			// Contributions appear in free balance of crowdloan
			assert_eq!(Balances::free_balance(Crowdloan::fund_account_id(para)), 59);

			// Contribution amount is correct
			let fund = Crowdloan::funds(para).unwrap();
			assert_eq!(fund.raised, 59);
		});
	}

	#[test]
	fn contribute_handles_basic_errors() {
		new_test_ext().execute_with(|| {
			let para = new_para();

			// Cannot contribute to non-existing fund
			assert_noop!(Crowdloan::contribute(Origin::signed(1), para, 49, None), Error::<Test>::InvalidParaId);
			// Cannot contribute below minimum contribution
			assert_noop!(Crowdloan::contribute(Origin::signed(1), para, 9, None), Error::<Test>::ContributionTooSmall);

			// Set up a crowdloan
			assert_ok!(Crowdloan::create(Origin::signed(1), para, 1000, 1, 4, 9, None));
			assert_ok!(Crowdloan::contribute(Origin::signed(1), para, 101, None));

			// Cannot contribute past the limit
			assert_noop!(Crowdloan::contribute(Origin::signed(2), para, 900, None), Error::<Test>::CapExceeded);

			// Move past end date
			run_to_block(10);

			// Cannot contribute to ended fund
			assert_noop!(Crowdloan::contribute(Origin::signed(1), para, 49, None), Error::<Test>::ContributionPeriodOver);

			// If a crowdloan has already won, it should not allow contributions.
			let para_2 = new_para();
			assert_ok!(Crowdloan::create(Origin::signed(1), para_2, 1000, 1, 4, 40, None));
			// Emulate a win by leasing out and putting a deposit. Slots pallet would normally do this.
			let crowdloan_account = Crowdloan::fund_account_id(para_2);
<<<<<<< HEAD
			make_winner(para_2, crowdloan_account);
=======
			set_winner(para_2, crowdloan_account, true);
>>>>>>> 18e3d35d
			assert_noop!(Crowdloan::contribute(Origin::signed(1), para_2, 49, None), Error::<Test>::BidOrLeaseActive);

			// Move past lease period 1, should not be allowed to have further contributions with a crowdloan
			// that has starting period 1.
			let para_3 = new_para();
			assert_ok!(Crowdloan::create(Origin::signed(1), para_3, 1000, 1, 4, 40, None));
			run_to_block(40);
			assert_eq!(TestAuctioneer::lease_period_index(), 2);
			assert_noop!(Crowdloan::contribute(Origin::signed(1), para_3, 49, None), Error::<Test>::ContributionPeriodOver);
		});
	}

	#[test]
	fn bidding_works() {
		new_test_ext().execute_with(|| {
			let para = new_para();

			let first_period = 1;
			let last_period = 4;

			assert_ok!(TestAuctioneer::new_auction(5, 0));

			// Set up a crowdloan
			assert_ok!(Crowdloan::create(Origin::signed(1), para, 1000, first_period, last_period, 9, None));
			let bidder = Crowdloan::fund_account_id(para);

			// Fund crowdloan
			run_to_block(1);
			assert_ok!(Crowdloan::contribute(Origin::signed(2), para, 100, None));
			run_to_block(3);
			assert_ok!(Crowdloan::contribute(Origin::signed(3), para, 150, None));
			run_to_block(5);
			assert_ok!(Crowdloan::contribute(Origin::signed(4), para, 200, None));
			run_to_block(8);
			assert_ok!(Crowdloan::contribute(Origin::signed(2), para, 250, None));
			run_to_block(10);

			assert_eq!(bids(), vec![
				BidPlaced { height: 5, amount: 250, bidder, para, first_period, last_period },
				BidPlaced { height: 6, amount: 450, bidder, para, first_period, last_period },
				BidPlaced { height: 9, amount: 700, bidder, para, first_period, last_period },
			]);

			// Endings count incremented
			assert_eq!(Crowdloan::endings_count(), 1);
		});
	}

	#[test]
	fn withdraw_from_failed_works() {
		new_test_ext().execute_with(|| {
			let para = new_para();

			// Set up a crowdloan
			assert_ok!(Crowdloan::create(Origin::signed(1), para, 1000, 1, 1, 9, None));
			assert_ok!(Crowdloan::contribute(Origin::signed(2), para, 100, None));
			assert_ok!(Crowdloan::contribute(Origin::signed(3), para, 50, None));

			run_to_block(10);
			let account_id = Crowdloan::fund_account_id(para);
			// para has no reserved funds, indicating it did not win the auction.
			assert_eq!(Balances::reserved_balance(&account_id), 0);
			// but there's still the funds in its balance.
			assert_eq!(Balances::free_balance(&account_id), 150);
			assert_eq!(Balances::free_balance(2), 1900);
			assert_eq!(Balances::free_balance(3), 2950);

			assert_ok!(Crowdloan::withdraw(Origin::signed(2), 2, para));
			assert_eq!(Balances::free_balance(&account_id), 50);
			assert_eq!(Balances::free_balance(2), 2000);

			assert_ok!(Crowdloan::withdraw(Origin::signed(2), 3, para));
			assert_eq!(Balances::free_balance(&account_id), 0);
			assert_eq!(Balances::free_balance(3), 3000);
		});
	}

	#[test]
	fn withdraw_cannot_be_griefed() {
<<<<<<< HEAD
		new_test_ext().execute_with(|| {
			let para = new_para();

			// Set up a crowdloan
			assert_ok!(Crowdloan::create(Origin::signed(1), para, 1000, 1, 1, 9, None));
			assert_ok!(Crowdloan::contribute(Origin::signed(2), para, 100, None));

			run_to_block(10);
			let account_id = Crowdloan::fund_account_id(para);

			// user sends the crowdloan funds trying to make an accounting error
			assert_ok!(Balances::transfer(Origin::signed(1), account_id, 10));

			// overfunded now
			assert_eq!(Balances::free_balance(&account_id), 110);
			assert_eq!(Balances::free_balance(2), 1900);

			assert_ok!(Crowdloan::withdraw(Origin::signed(2), 2, para));
			assert_eq!(Balances::free_balance(2), 2000);

			// Some funds are left over
			assert_eq!(Balances::free_balance(&account_id), 10);
			// They wil be orphaned at the end
			assert_ok!(Crowdloan::dissolve(Origin::signed(1), para));
			assert_eq!(Balances::free_balance(&account_id), 0);
		});
	}

	#[test]
	fn dissolving_failed_without_contributions_works() {
=======
>>>>>>> 18e3d35d
		new_test_ext().execute_with(|| {
			let para = new_para();

			// Set up a crowdloan
			assert_ok!(Crowdloan::create(Origin::signed(1), para, 1000, 1, 1, 9, None));
			assert_ok!(Crowdloan::contribute(Origin::signed(2), para, 100, None));

			run_to_block(10);
			let account_id = Crowdloan::fund_account_id(para);

			// user sends the crowdloan funds trying to make an accounting error
			assert_ok!(Balances::transfer(Origin::signed(1), account_id, 10));

			// overfunded now
			assert_eq!(Balances::free_balance(&account_id), 110);
			assert_eq!(Balances::free_balance(2), 1900);

			assert_ok!(Crowdloan::withdraw(Origin::signed(2), 2, para));
			assert_eq!(Balances::free_balance(2), 2000);

			// Some funds are left over
			assert_eq!(Balances::free_balance(&account_id), 10);
			// They wil be left in the account at the end
			assert_ok!(Crowdloan::dissolve(Origin::signed(1), para));
			assert_eq!(Balances::free_balance(&account_id), 10);
		});
	}

	#[test]
	fn refund_works() {
		new_test_ext().execute_with(|| {
			let para = new_para();
			let account_id = Crowdloan::fund_account_id(para);

			// Set up a crowdloan ending on 9
			assert_ok!(Crowdloan::create(Origin::signed(1), para, 1000, 1, 1, 9, None));
			// Make some contributions
			assert_ok!(Crowdloan::contribute(Origin::signed(1), para, 100, None));
			assert_ok!(Crowdloan::contribute(Origin::signed(2), para, 200, None));
			assert_ok!(Crowdloan::contribute(Origin::signed(3), para, 300, None));

			assert_eq!(Balances::free_balance(account_id), 600);

			// Can't refund before the crowdloan it has ended
			assert_noop!(
				Crowdloan::refund(Origin::signed(1337), para),
				Error::<Test>::FundNotEnded,
			);

			// Move to the end of the crowdloan
			run_to_block(10);
			assert_ok!(Crowdloan::refund(Origin::signed(1337), para));

			// Funds are returned
			assert_eq!(Balances::free_balance(account_id), 0);
			// 1 deposit for the crowdloan which hasn't dissolved yet.
			assert_eq!(Balances::free_balance(1), 1000 - 1);
			assert_eq!(Balances::free_balance(2), 2000);
			assert_eq!(Balances::free_balance(3), 3000);
		});
	}

	#[test]
	fn multiple_refund_works() {
		new_test_ext().execute_with(|| {
			let para = new_para();
			let account_id = Crowdloan::fund_account_id(para);

			// Set up a crowdloan ending on 9
			assert_ok!(Crowdloan::create(Origin::signed(1), para, 100000, 1, 1, 9, None));
			// Make more contributions than our limit
			for i in 1 ..= RemoveKeysLimit::get() * 2 {
				Balances::make_free_balance_be(&i.into(), (1000 * i).into());
				assert_ok!(Crowdloan::contribute(Origin::signed(i.into()), para, (i * 100).into(), None));
			}

			assert_eq!(Balances::free_balance(account_id), 21000);

			// Move to the end of the crowdloan
			run_to_block(10);
			assert_ok!(Crowdloan::refund(Origin::signed(1337), para));
			assert_eq!(last_event(), super::RawEvent::PartiallyRefunded(para).into());

			// Funds still left over
			assert!(!Balances::free_balance(account_id).is_zero());

			// Call again
			assert_ok!(Crowdloan::refund(Origin::signed(1337), para));
			assert_eq!(last_event(), super::RawEvent::AllRefunded(para).into());

			// Funds are returned
			assert_eq!(Balances::free_balance(account_id), 0);
			// 1 deposit for the crowdloan which hasn't dissolved yet.
			for i in 1 ..= RemoveKeysLimit::get() * 2 {
				assert_eq!(Balances::free_balance(&i.into()), i as u64 * 1000);
			}
		});
	}

	#[test]
	fn refund_and_dissolve_works() {
		new_test_ext().execute_with(|| {
			let para = new_para();
			let issuance = Balances::total_issuance();

			// Set up a crowdloan
			assert_ok!(Crowdloan::create(Origin::signed(1), para, 1000, 1, 1, 9, None));
			assert_ok!(Crowdloan::contribute(Origin::signed(2), para, 100, None));
			assert_ok!(Crowdloan::contribute(Origin::signed(3), para, 50, None));

			run_to_block(10);
			// All funds are refunded
			assert_ok!(Crowdloan::refund(Origin::signed(2), para));

			// Now that `fund.raised` is zero, it can be dissolved.
			assert_ok!(Crowdloan::dissolve(Origin::signed(1), para));
			assert_eq!(Balances::free_balance(1), 1000);
			assert_eq!(Balances::free_balance(2), 2000);
			assert_eq!(Balances::free_balance(3), 3000);
			assert_eq!(Balances::total_issuance(), issuance);
		});
	}

	#[test]
	fn dissolve_works() {
		new_test_ext().execute_with(|| {
			let para = new_para();
			let issuance = Balances::total_issuance();

			// Set up a crowdloan
			assert_ok!(Crowdloan::create(Origin::signed(1), para, 1000, 1, 1, 9, None));
			assert_ok!(Crowdloan::contribute(Origin::signed(2), para, 100, None));
			assert_ok!(Crowdloan::contribute(Origin::signed(3), para, 50, None));

			// Can't dissolve before it ends
			assert_noop!(Crowdloan::dissolve(Origin::signed(1), para), Error::<Test>::NotReadyToDissolve);

			run_to_block(10);
			set_winner(para, 1, true);
			// Can't dissolve when it won.
			assert_noop!(Crowdloan::dissolve(Origin::signed(1), para), Error::<Test>::NotReadyToDissolve);
			set_winner(para, 1, false);

			// Can't dissolve while it still has user funds
			assert_noop!(Crowdloan::dissolve(Origin::signed(1), para), Error::<Test>::NotReadyToDissolve);

			// All funds are refunded
			assert_ok!(Crowdloan::refund(Origin::signed(2), para));

			// Now that `fund.raised` is zero, it can be dissolved.
			assert_ok!(Crowdloan::dissolve(Origin::signed(1), para));
			assert_eq!(Balances::free_balance(1), 1000);
			assert_eq!(Balances::free_balance(2), 2000);
			assert_eq!(Balances::free_balance(3), 3000);
			assert_eq!(Balances::total_issuance(), issuance);
		});
	}

	#[test]
	fn withdraw_from_finished_works() {
		new_test_ext().execute_with(|| {
			let para = new_para();
			let account_id = Crowdloan::fund_account_id(para);

			// Set up a crowdloan
			assert_ok!(Crowdloan::create(Origin::signed(1), para, 1000, 1, 1, 9, None));

			// Fund crowdloans.
			assert_ok!(Crowdloan::contribute(Origin::signed(2), para, 100, None));
			assert_ok!(Crowdloan::contribute(Origin::signed(3), para, 50, None));
			// simulate the reserving of para's funds. this actually happens in the Slots pallet.
			assert_ok!(Balances::reserve(&account_id, 150));

			run_to_block(19);
			assert_noop!(Crowdloan::withdraw(Origin::signed(2), 2, para), Error::<Test>::BidOrLeaseActive);

			run_to_block(20);
			// simulate the unreserving of para's funds, now that the lease expired. this actually
			// happens in the Slots pallet.
			Balances::unreserve(&account_id, 150);

			// para has no reserved funds, indicating it did ot win the auction.
			assert_eq!(Balances::reserved_balance(&account_id), 0);
			// but there's still the funds in its balance.
			assert_eq!(Balances::free_balance(&account_id), 150);
			assert_eq!(Balances::free_balance(2), 1900);
			assert_eq!(Balances::free_balance(3), 2950);

			assert_ok!(Crowdloan::withdraw(Origin::signed(2), 2, para));
			assert_eq!(Balances::free_balance(&account_id), 50);
			assert_eq!(Balances::free_balance(2), 2000);

			assert_ok!(Crowdloan::withdraw(Origin::signed(2), 3, para));
			assert_eq!(Balances::free_balance(&account_id), 0);
			assert_eq!(Balances::free_balance(3), 3000);
		});
	}

	#[test]
<<<<<<< HEAD
	fn dissolving_finished_without_contributions_works() {
		new_test_ext().execute_with(|| {
			let para = new_para();

			// Set up a crowdloan
			assert_ok!(Crowdloan::create(Origin::signed(1), para, 1000, 1, 1, 9, None));
			// Fund crowdloans.
			assert_ok!(Crowdloan::contribute(Origin::signed(2), para, 100, None));
			// during this time the funds get reserved and unreserved.
			run_to_block(20);
			assert_noop!(Crowdloan::dissolve(Origin::signed(2), para), Error::<Test>::NotReadyToDissolve);

			assert_ok!(Crowdloan::withdraw(Origin::signed(2), 2, para));
			// Only crowdloan creator can dissolve when raised is zero.
			assert_noop!(Crowdloan::dissolve(Origin::signed(2), para), Error::<Test>::NotReadyToDissolve);
			assert_ok!(Crowdloan::dissolve(Origin::signed(1), para));
			assert_eq!(Balances::free_balance(1), 1000);
		});
	}

	#[test]
	fn dissolving_finished_with_contributions_works() {
		new_test_ext().execute_with(|| {
			let para = new_para();
			let issuance = Balances::total_issuance();

			// Set up a crowdloan
			assert_ok!(Crowdloan::create(Origin::signed(1), para, 1000, 1, 1, 9, None));
			assert_ok!(Crowdloan::contribute(Origin::signed(2), para, 100, None));
			assert_ok!(Crowdloan::contribute(Origin::signed(3), para, 50, None));
			run_to_block(20);
			assert_ok!(Crowdloan::withdraw(Origin::signed(2), 2, para));

			run_to_block(24);
			assert_noop!(Crowdloan::dissolve(Origin::signed(1), para), Error::<Test>::NotReadyToDissolve);

			run_to_block(25);
			assert_ok!(Crowdloan::dissolve(Origin::signed(1), para));
			assert_eq!(Balances::free_balance(1), 1000);
			assert_eq!(Balances::total_issuance(), issuance - 50);
		});
	}

	#[test]
=======
>>>>>>> 18e3d35d
	fn on_swap_works() {
		new_test_ext().execute_with(|| {
			let para_1 = new_para();
			let para_2 = new_para();

			// Set up crowdloans
			assert_ok!(Crowdloan::create(Origin::signed(1), para_1, 1000, 1, 1, 9, None));
			assert_ok!(Crowdloan::create(Origin::signed(1), para_2, 1000, 1, 1, 9, None));
			// Different contributions
			assert_ok!(Crowdloan::contribute(Origin::signed(2), para_1, 100, None));
			assert_ok!(Crowdloan::contribute(Origin::signed(3), para_2, 50, None));
			// Original state
			assert_eq!(Funds::<Test>::get(para_1).unwrap().raised, 100);
			assert_eq!(Funds::<Test>::get(para_2).unwrap().raised, 50);
			// Swap
			Crowdloan::on_swap(para_1, para_2);
			// Final state
			assert_eq!(Funds::<Test>::get(para_2).unwrap().raised, 100);
			assert_eq!(Funds::<Test>::get(para_1).unwrap().raised, 50);
		});
	}

	#[test]
	fn cannot_create_fund_when_already_active() {
		new_test_ext().execute_with(|| {
			let para_1 = new_para();

			assert_ok!(Crowdloan::create(Origin::signed(1), para_1, 1000, 1, 1, 9, None));
			// Cannot create a fund again
			assert_noop!(
				Crowdloan::create(Origin::signed(1), para_1, 1000, 1, 1, 9, None),
				Error::<Test>::FundNotEnded,
			);

		});
	}

	#[test]
	fn edit_works() {
		new_test_ext().execute_with(|| {
			let para_1 = new_para();

			assert_ok!(Crowdloan::create(Origin::signed(1), para_1, 1000, 1, 1, 9, None));
			assert_ok!(Crowdloan::contribute(Origin::signed(2), para_1, 100, None));
			let old_crowdloan = Crowdloan::funds(para_1).unwrap();

			assert_ok!(Crowdloan::edit(Origin::root(), para_1, 1234, 2, 3, 4, None));
			let new_crowdloan = Crowdloan::funds(para_1).unwrap();

			// Some things stay the same
<<<<<<< HEAD
			assert_eq!(old_crowdloan.retiring, new_crowdloan.retiring);
=======
>>>>>>> 18e3d35d
			assert_eq!(old_crowdloan.depositor, new_crowdloan.depositor);
			assert_eq!(old_crowdloan.deposit, new_crowdloan.deposit);
			assert_eq!(old_crowdloan.raised, new_crowdloan.raised);

			// Some things change
			assert!(old_crowdloan.cap != new_crowdloan.cap);
			assert!(old_crowdloan.first_period != new_crowdloan.first_period);
			assert!(old_crowdloan.last_period != new_crowdloan.last_period);
		});
	}

	#[test]
	fn add_memo_works() {
		new_test_ext().execute_with(|| {
			let para_1 = new_para();

			assert_ok!(Crowdloan::create(Origin::signed(1), para_1, 1000, 1, 1, 9, None));
			// Cant add a memo before you have contributed.
			assert_noop!(
				Crowdloan::add_memo(Origin::signed(1), para_1, b"hello, world".to_vec()),
				Error::<Test>::NoContributions,
			);
			// Make a contribution. Initially no memo.
			assert_ok!(Crowdloan::contribute(Origin::signed(1), para_1, 100, None));
			assert_eq!(Crowdloan::contribution_get(0u32, &1), (100, vec![]));
			// Can't place a memo that is too large.
			assert_noop!(
				Crowdloan::add_memo(Origin::signed(1), para_1, vec![123; 123]),
				Error::<Test>::MemoTooLarge,
			);
			// Adding a memo to an existing contribution works
			assert_ok!(Crowdloan::add_memo(Origin::signed(1), para_1, b"hello, world".to_vec()));
			assert_eq!(Crowdloan::contribution_get(0u32, &1), (100, b"hello, world".to_vec()));
			// Can contribute again and data persists
			assert_ok!(Crowdloan::contribute(Origin::signed(1), para_1, 100, None));
			assert_eq!(Crowdloan::contribution_get(0u32, &1), (200, b"hello, world".to_vec()));
		});
	}
<<<<<<< HEAD
=======

	#[test]
	fn poke_works() {
		new_test_ext().execute_with(|| {
			let para_1 = new_para();

			assert_ok!(TestAuctioneer::new_auction(5, 0));
			assert_ok!(Crowdloan::create(Origin::signed(1), para_1, 1000, 1, 1, 9, None));
			// Should fail when no contributions.
			assert_noop!(
				Crowdloan::poke(Origin::signed(1), para_1),
				Error::<Test>::NoContributions
			);
			assert_ok!(Crowdloan::contribute(Origin::signed(2), para_1, 100, None));
			run_to_block(6);
			assert_ok!(Crowdloan::poke(Origin::signed(1), para_1));
			assert_eq!(Crowdloan::new_raise(), vec![para_1]);
			assert_noop!(
				Crowdloan::poke(Origin::signed(1), para_1),
				Error::<Test>::AlreadyInNewRaise
			);
		});
	}
>>>>>>> 18e3d35d
}

#[cfg(feature = "runtime-benchmarks")]
mod benchmarking {
	use super::{*, Module as Crowdloan};
	use frame_system::RawOrigin;
	use frame_support::{
		assert_ok,
		traits::OnInitialize,
	};
	use sp_runtime::traits::{Bounded, CheckedSub};
	use sp_std::prelude::*;

	use frame_benchmarking::{benchmarks, whitelisted_caller, account, impl_benchmark_test_suite};

	fn assert_last_event<T: Config>(generic_event: <T as Config>::Event) {
		let events = frame_system::Pallet::<T>::events();
		let system_event: <T as frame_system::Config>::Event = generic_event.into();
		// compare to the last event record
		let frame_system::EventRecord { event, .. } = &events[events.len() - 1];
		assert_eq!(event, &system_event);
	}

	fn create_fund<T: Config>(id: u32, end: T::BlockNumber) -> ParaId {
		let cap = BalanceOf::<T>::max_value();
		let lease_period_index = T::Auctioneer::lease_period_index();
		let first_period = lease_period_index;
<<<<<<< HEAD
		let last_period = lease_period_index + 3u32.into();
=======
		let last_period = lease_period_index + ((SlotRange::LEASE_PERIODS_PER_SLOT as u32) - 1).into();
>>>>>>> 18e3d35d
		let para_id = id.into();

		let caller = account("fund_creator", id, 0);
		CurrencyOf::<T>::make_free_balance_be(&caller, BalanceOf::<T>::max_value());

		// Assume ed25519 is most complex signature format
		let pubkey = crypto::create_ed25519_pubkey(b"//verifier".to_vec());

		let head_data = T::Registrar::worst_head_data();
		let validation_code = T::Registrar::worst_validation_code();
		assert_ok!(T::Registrar::register(caller.clone(), para_id, head_data, validation_code));
		T::Registrar::execute_pending_transitions();

		assert_ok!(Crowdloan::<T>::create(
			RawOrigin::Signed(caller).into(),
			para_id,
			cap,
			first_period,
			last_period,
			end,
			Some(pubkey)
		));

		para_id
	}

	fn contribute_fund<T: Config>(who: &T::AccountId, index: ParaId) {
		CurrencyOf::<T>::make_free_balance_be(&who, BalanceOf::<T>::max_value());
		let value = T::MinContribution::get();

		let pubkey = crypto::create_ed25519_pubkey(b"//verifier".to_vec());
		let payload = (index, &who, BalanceOf::<T>::default(), value);
		let sig = crypto::create_ed25519_signature(&payload.encode(), pubkey);

		assert_ok!(Crowdloan::<T>::contribute(RawOrigin::Signed(who.clone()).into(), index, value, Some(sig)));
	}

	benchmarks! {
		create {
			let para_id = ParaId::from(1);
			let cap = BalanceOf::<T>::max_value();
			let first_period = 0u32.into();
			let last_period = 3u32.into();
			let end = T::Auctioneer::lease_period();

			let caller: T::AccountId = whitelisted_caller();
			let head_data = T::Registrar::worst_head_data();
			let validation_code = T::Registrar::worst_validation_code();

			let verifier = account("verifier", 0, 0);

			CurrencyOf::<T>::make_free_balance_be(&caller, BalanceOf::<T>::max_value());
			T::Registrar::register(caller.clone(), para_id, head_data, validation_code)?;

		}: _(RawOrigin::Signed(caller), para_id, cap, first_period, last_period, end, Some(verifier))
		verify {
			assert_last_event::<T>(RawEvent::Created(para_id).into())
		}

		// Contribute has two arms: PreEnding and Ending, but both are equal complexity.
		contribute {
			let fund_index = create_fund::<T>(1, 100u32.into());
			let caller: T::AccountId = whitelisted_caller();
			let contribution = T::MinContribution::get();
			CurrencyOf::<T>::make_free_balance_be(&caller, BalanceOf::<T>::max_value());
			assert!(NewRaise::get().is_empty());

			let pubkey = crypto::create_ed25519_pubkey(b"//verifier".to_vec());
			let payload = (fund_index, &caller, BalanceOf::<T>::default(), contribution);
			let sig = crypto::create_ed25519_signature(&payload.encode(), pubkey);

		}: _(RawOrigin::Signed(caller.clone()), fund_index, contribution, Some(sig))
		verify {
			// NewRaise is appended to, so we don't need to fill it up for worst case scenario.
			assert!(!NewRaise::get().is_empty());
			assert_last_event::<T>(RawEvent::Contributed(caller, fund_index, contribution).into());
		}

		withdraw {
			let fund_index = create_fund::<T>(1337, 100u32.into());
			let caller: T::AccountId = whitelisted_caller();
			let contributor = account("contributor", 0, 0);
			contribute_fund::<T>(&contributor, fund_index);
			frame_system::Pallet::<T>::set_block_number(200u32.into());
		}: _(RawOrigin::Signed(caller), contributor.clone(), fund_index)
		verify {
			assert_last_event::<T>(RawEvent::Withdrew(contributor, fund_index, T::MinContribution::get()).into());
		}

		// Worst case: Refund removes `RemoveKeysLimit` keys, and is fully refunded.
		refund {
			let k in 0 .. T::RemoveKeysLimit::get();
			let fund_index = create_fund::<T>(1337, 100u32.into());

			// Dissolve will remove at most `RemoveKeysLimit` at once.
			for i in 0 .. k {
				contribute_fund::<T>(&account("contributor", i, 0), fund_index);
			}

			let caller: T::AccountId = whitelisted_caller();
			frame_system::Pallet::<T>::set_block_number(200u32.into());
		}: _(RawOrigin::Signed(caller), fund_index)
		verify {
			assert_last_event::<T>(RawEvent::AllRefunded(fund_index).into());
		}

		dissolve {
			let fund_index = create_fund::<T>(1337, 100u32.into());
			let caller: T::AccountId = whitelisted_caller();
			frame_system::Pallet::<T>::set_block_number(T::BlockNumber::max_value());
		}: _(RawOrigin::Signed(caller.clone()), fund_index)
		verify {
			assert_last_event::<T>(RawEvent::Dissolved(fund_index).into());
		}

		edit {
			let para_id = ParaId::from(1);
			let cap = BalanceOf::<T>::max_value();
			let first_period = 0u32.into();
			let last_period = 3u32.into();
			let end = T::Auctioneer::lease_period();

			let caller: T::AccountId = whitelisted_caller();
			let head_data = T::Registrar::worst_head_data();
			let validation_code = T::Registrar::worst_validation_code();

			let verifier: MultiSigner = account("verifier", 0, 0);

			CurrencyOf::<T>::make_free_balance_be(&caller, BalanceOf::<T>::max_value());
			T::Registrar::register(caller.clone(), para_id, head_data, validation_code)?;

			Crowdloan::<T>::create(
				RawOrigin::Signed(caller).into(),
				para_id, cap, first_period, last_period, end, Some(verifier.clone()),
			)?;

			// Doesn't matter what we edit to, so use the same values.
		}: _(RawOrigin::Root, para_id, cap, first_period, last_period, end, Some(verifier))
		verify {
			assert_last_event::<T>(RawEvent::Edited(para_id).into())
		}

		add_memo {
			let fund_index = create_fund::<T>(1, 100u32.into());
			let caller: T::AccountId = whitelisted_caller();
			contribute_fund::<T>(&caller, fund_index);
			let worst_memo = vec![42; T::MaxMemoLength::get().into()];
		}: _(RawOrigin::Signed(caller.clone()), fund_index, worst_memo.clone())
		verify {
			let fund = Funds::<T>::get(fund_index).expect("fund was created...");
			assert_eq!(
				Crowdloan::<T>::contribution_get(fund.trie_index, &caller),
				(T::MinContribution::get(), worst_memo),
			);
		}

<<<<<<< HEAD
=======
		poke {
			let fund_index = create_fund::<T>(1, 100u32.into());
			let caller: T::AccountId = whitelisted_caller();
			contribute_fund::<T>(&caller, fund_index);
			NewRaise::kill();
			assert!(NewRaise::get().is_empty());
		}: _(RawOrigin::Signed(caller), fund_index)
		verify {
			assert!(!NewRaise::get().is_empty());
			assert_last_event::<T>(RawEvent::AddedToNewRaise(fund_index).into())
		}

>>>>>>> 18e3d35d
		// Worst case scenario: N funds are all in the `NewRaise` list, we are
		// in the beginning of the ending period, and each fund outbids the next
		// over the same periods.
		on_initialize {
			// We test the complexity over different number of new raise
			let n in 2 .. 100;
			let end_block: T::BlockNumber = 100u32.into();

			let pubkey = crypto::create_ed25519_pubkey(b"//verifier".to_vec());

			for i in 0 .. n {
				let fund_index = create_fund::<T>(i, end_block);
				let contributor: T::AccountId = account("contributor", i, 0);
				let contribution = T::MinContribution::get() * (i + 1).into();
				let payload = (fund_index, &contributor, BalanceOf::<T>::default(), contribution);
				let sig = crypto::create_ed25519_signature(&payload.encode(), pubkey.clone());

				CurrencyOf::<T>::make_free_balance_be(&contributor, BalanceOf::<T>::max_value());
				Crowdloan::<T>::contribute(RawOrigin::Signed(contributor).into(), fund_index, contribution, Some(sig))?;
			}

			let lease_period_index = T::Auctioneer::lease_period_index();
			let duration = end_block
				.checked_sub(&frame_system::Pallet::<T>::block_number())
				.ok_or("duration of auction less than zero")?;
			T::Auctioneer::new_auction(duration, lease_period_index)?;

			assert_eq!(T::Auctioneer::is_ending(end_block), Some(0u32.into()));
			assert_eq!(NewRaise::get().len(), n as usize);
			let old_endings_count = EndingsCount::get();
		}: {
			Crowdloan::<T>::on_initialize(end_block);
		} verify {
			assert_eq!(EndingsCount::get(), old_endings_count + 1);
			assert_last_event::<T>(RawEvent::HandleBidResult((n - 1).into(), Ok(())).into());
		}
	}

	impl_benchmark_test_suite!(
		Crowdloan,
		crate::integration_tests::new_test_ext(),
		crate::integration_tests::Test,
	);
}<|MERGE_RESOLUTION|>--- conflicted
+++ resolved
@@ -45,15 +45,6 @@
 //! slot auction enters its ending period, then parachains will each place a bid; the bid will be
 //! raised once per block if the parachain had additional funds contributed since the last bid.
 //!
-<<<<<<< HEAD
-//! Funds may set their deploy data (the code hash and head data of their parachain) at any point.
-//! It may only be done once and once set cannot be changed. Good procedure would be to set them
-//! ahead of receiving any contributions in order that contributors may verify that their parachain
-//! contains all expected functionality. However, this is not enforced and deploy data may happen
-//! at any point, even after a slot has been successfully won or, indeed, never.
-//!
-=======
->>>>>>> 18e3d35d
 //! Successful funds remain tracked (in the `Funds` storage item and the associated child trie) as long as
 //! the parachain remains active. Users can withdraw their funds once the slot is completed and funds are
 //! returned to the crowdloan account.
@@ -70,11 +61,7 @@
 use sp_runtime::{
 	ModuleId, DispatchResult, RuntimeDebug, MultiSignature, MultiSigner,
 	traits::{
-<<<<<<< HEAD
-		AccountIdConversion, Hash, Saturating, Zero, One, CheckedAdd, Bounded, Verify, IdentifyAccount,
-=======
 		AccountIdConversion, Hash, Saturating, Zero, One, CheckedAdd, Verify, IdentifyAccount,
->>>>>>> 18e3d35d
 	},
 };
 use crate::traits::{Registrar, Auctioneer};
@@ -96,12 +83,8 @@
 	fn create() -> Weight;
 	fn contribute() -> Weight;
 	fn withdraw() -> Weight;
-<<<<<<< HEAD
-	fn dissolve(k: u32, ) -> Weight;
-=======
 	fn refund(k: u32, ) -> Weight;
 	fn dissolve() -> Weight;
->>>>>>> 18e3d35d
 	fn edit() -> Weight;
 	fn add_memo() -> Weight;
 	fn on_initialize(n: u32, ) -> Weight;
@@ -113,12 +96,8 @@
 	fn create() -> Weight { 0 }
 	fn contribute() -> Weight { 0 }
 	fn withdraw() -> Weight { 0 }
-<<<<<<< HEAD
-	fn dissolve(_k: u32, ) -> Weight { 0 }
-=======
 	fn refund(_k: u32, ) -> Weight { 0 }
 	fn dissolve() -> Weight { 0 }
->>>>>>> 18e3d35d
 	fn edit() -> Weight { 0 }
 	fn add_memo() -> Weight { 0 }
 	fn on_initialize(_n: u32, ) -> Weight { 0 }
@@ -171,12 +150,6 @@
 #[derive(Encode, Decode, Clone, PartialEq, Eq, RuntimeDebug)]
 #[codec(dumb_trait_bound)]
 pub struct FundInfo<AccountId, Balance, BlockNumber, LeasePeriod> {
-<<<<<<< HEAD
-	/// True if the fund is being retired. This can only be set once and only when the current
-	/// lease period is greater than the `last_period`.
-	retiring: bool,
-=======
->>>>>>> 18e3d35d
 	/// The owning account who placed the deposit.
 	depositor: AccountId,
 	/// An optional verifier. If exists, contributions must be signed by verifier.
@@ -254,11 +227,8 @@
 		Edited(ParaId),
 		/// A memo has been updated. [who, fund_index, memo]
 		MemoUpdated(AccountId, ParaId, Vec<u8>),
-<<<<<<< HEAD
-=======
 		/// A parachain has been moved to NewRaise
 		AddedToNewRaise(ParaId),
->>>>>>> 18e3d35d
 	}
 }
 
@@ -308,11 +278,8 @@
 		InvalidSignature,
 		/// The provided memo is too large.
 		MemoTooLarge,
-<<<<<<< HEAD
-=======
 		/// The fund is already in NewRaise
 		AlreadyInNewRaise
->>>>>>> 18e3d35d
 	}
 }
 
@@ -339,13 +306,9 @@
 			let depositor = ensure_signed(origin)?;
 
 			ensure!(first_period <= last_period, Error::<T>::LastPeriodBeforeFirstPeriod);
-<<<<<<< HEAD
-			let last_period_limit = first_period.checked_add(&3u32.into()).ok_or(Error::<T>::FirstPeriodTooFarInFuture)?;
-=======
 			let last_period_limit = first_period
 				.checked_add(&((SlotRange::LEASE_PERIODS_PER_SLOT as u32) - 1).into())
 				.ok_or(Error::<T>::FirstPeriodTooFarInFuture)?;
->>>>>>> 18e3d35d
 			ensure!(last_period <= last_period_limit, Error::<T>::LastPeriodTooFarInFuture);
 			ensure!(end > <frame_system::Pallet<T>>::block_number(), Error::<T>::CannotEndInPast);
 			let last_possible_win_date = (first_period.saturating_add(One::one())).saturating_mul(T::Auctioneer::lease_period());
@@ -496,14 +459,6 @@
 			Self::deposit_event(RawEvent::Withdrew(who, index, balance));
 		}
 
-<<<<<<< HEAD
-		/// Remove a fund after the retirement period has ended and all funds have been returned.
-		///
-		/// This places any deposits that were not withdrawn into the treasury.
-		#[weight = T::WeightInfo::dissolve(T::RemoveKeysLimit::get())]
-		pub fn dissolve(origin, #[compact] index: ParaId) -> DispatchResultWithPostInfo {
-			let who = ensure_signed(origin)?;
-=======
 		/// Automatically refund contributors of an ended crowdloan.
 		/// Due to weight restrictions, this function may need to be called multiple
 		/// times to fully refund all users. We will refund `RemoveKeysLimit` users at a time.
@@ -512,20 +467,11 @@
 		#[weight = T::WeightInfo::refund(T::RemoveKeysLimit::get())]
 		pub fn refund(origin, #[compact] index: ParaId) -> DispatchResultWithPostInfo {
 			ensure_signed(origin)?;
->>>>>>> 18e3d35d
 
 			let mut fund = Self::funds(index).ok_or(Error::<T>::InvalidParaId)?;
 			let now = frame_system::Pallet::<T>::block_number();
-<<<<<<< HEAD
-			let dissolution = fund.end.saturating_add(T::RetirementPeriod::get());
-
-			let can_dissolve = (fund.retiring && now >= dissolution) ||
-				(fund.raised.is_zero() && who == fund.depositor);
-			ensure!(can_dissolve, Error::<T>::NotReadyToDissolve);
-=======
 			let fund_account = Self::fund_account_id(index);
 			Self::ensure_crowdloan_ended(now, &fund_account, &fund)?;
->>>>>>> 18e3d35d
 
 			let mut refund_count = 0u32;
 			// Try killing the crowdloan child trie
@@ -600,56 +546,6 @@
 			let fund = Self::funds(index).ok_or(Error::<T>::InvalidParaId)?;
 
 			Funds::<T>::insert(index, FundInfo {
-				depositor: fund.depositor,
-				verifier,
-				deposit: fund.deposit,
-				raised: fund.raised,
-				end,
-				cap,
-				last_contribution: fund.last_contribution,
-				first_period,
-				last_period,
-				trie_index: fund.trie_index,
-			});
-
-			Self::deposit_event(RawEvent::Edited(index));
-		}
-
-		/// Add an optional memo to an existing crowdloan contribution.
-		///
-		/// Origin must be Signed, and the user must have contributed to the crowdloan.
-		#[weight = T::WeightInfo::add_memo()]
-		pub fn add_memo(origin, index: ParaId, memo: Vec<u8>) {
-			let who = ensure_signed(origin)?;
-
-			ensure!(memo.len() <= T::MaxMemoLength::get().into(), Error::<T>::MemoTooLarge);
-			let fund = Self::funds(index).ok_or(Error::<T>::InvalidParaId)?;
-
-			let (balance, _) = Self::contribution_get(fund.trie_index, &who);
-			ensure!(balance > Zero::zero(), Error::<T>::NoContributions);
-
-			Self::contribution_put(fund.trie_index, &who, &balance, &memo);
-			Self::deposit_event(RawEvent::MemoUpdated(who, index, memo));
-		}
-
-		/// Edit the configuration for an in-progress crowdloan.
-		///
-		/// Can only be called by Root origin.
-		#[weight = T::WeightInfo::edit()]
-		pub fn edit(origin,
-			#[compact] index: ParaId,
-			#[compact] cap: BalanceOf<T>,
-			#[compact] first_period: LeasePeriodOf<T>,
-			#[compact] last_period: LeasePeriodOf<T>,
-			#[compact] end: T::BlockNumber,
-			verifier: Option<MultiSigner>,
-		) {
-			ensure_root(origin)?;
-
-			let fund = Self::funds(index).ok_or(Error::<T>::InvalidParaId)?;
-
-			Funds::<T>::insert(index, FundInfo {
-				retiring: fund.retiring,
 				depositor: fund.depositor,
 				verifier,
 				deposit: fund.deposit,
@@ -759,15 +655,12 @@
 		child::kill_storage(&Self::id_from_index(index), Some(T::RemoveKeysLimit::get()))
 	}
 
-<<<<<<< HEAD
-=======
 	pub fn contribution_iterator(
 		index: TrieIndex
 	) -> ChildTriePrefixIterator<(T::AccountId, (BalanceOf<T>, Vec<u8>))> {
 		ChildTriePrefixIterator::<_>::with_prefix_over_key::<Identity>(&Self::id_from_index(index), &[])
 	}
 
->>>>>>> 18e3d35d
 	/// This function checks all conditions which would qualify a crowdloan has ended.
 	/// * If we have reached the `fund.end` block OR the first lease period the fund is
 	///   trying to bid for has started already.
@@ -934,10 +827,6 @@
 	fn bids() -> Vec<BidPlaced> {
 		BIDS_PLACED.with(|p| p.borrow().clone())
 	}
-<<<<<<< HEAD
-	fn make_winner(para: ParaId, who: u64) {
-		HAS_WON.with(|p| p.borrow_mut().insert((para, who), true));
-=======
 	// Emulate what would happen if we won an auction:
 	// balance is reserved and a deposit_held is recorded
 	fn set_winner(para: ParaId, who: u64, winner: bool) {
@@ -950,7 +839,6 @@
 			Balances::unreserve(&account_id, reserved_balance);
 		}
 		HAS_WON.with(|p| p.borrow_mut().insert((para, who), winner));
->>>>>>> 18e3d35d
 	}
 
 	pub struct TestAuctioneer;
@@ -1280,11 +1168,7 @@
 			assert_ok!(Crowdloan::create(Origin::signed(1), para_2, 1000, 1, 4, 40, None));
 			// Emulate a win by leasing out and putting a deposit. Slots pallet would normally do this.
 			let crowdloan_account = Crowdloan::fund_account_id(para_2);
-<<<<<<< HEAD
-			make_winner(para_2, crowdloan_account);
-=======
 			set_winner(para_2, crowdloan_account, true);
->>>>>>> 18e3d35d
 			assert_noop!(Crowdloan::contribute(Origin::signed(1), para_2, 49, None), Error::<Test>::BidOrLeaseActive);
 
 			// Move past lease period 1, should not be allowed to have further contributions with a crowdloan
@@ -1364,39 +1248,6 @@
 
 	#[test]
 	fn withdraw_cannot_be_griefed() {
-<<<<<<< HEAD
-		new_test_ext().execute_with(|| {
-			let para = new_para();
-
-			// Set up a crowdloan
-			assert_ok!(Crowdloan::create(Origin::signed(1), para, 1000, 1, 1, 9, None));
-			assert_ok!(Crowdloan::contribute(Origin::signed(2), para, 100, None));
-
-			run_to_block(10);
-			let account_id = Crowdloan::fund_account_id(para);
-
-			// user sends the crowdloan funds trying to make an accounting error
-			assert_ok!(Balances::transfer(Origin::signed(1), account_id, 10));
-
-			// overfunded now
-			assert_eq!(Balances::free_balance(&account_id), 110);
-			assert_eq!(Balances::free_balance(2), 1900);
-
-			assert_ok!(Crowdloan::withdraw(Origin::signed(2), 2, para));
-			assert_eq!(Balances::free_balance(2), 2000);
-
-			// Some funds are left over
-			assert_eq!(Balances::free_balance(&account_id), 10);
-			// They wil be orphaned at the end
-			assert_ok!(Crowdloan::dissolve(Origin::signed(1), para));
-			assert_eq!(Balances::free_balance(&account_id), 0);
-		});
-	}
-
-	#[test]
-	fn dissolving_failed_without_contributions_works() {
-=======
->>>>>>> 18e3d35d
 		new_test_ext().execute_with(|| {
 			let para = new_para();
 
@@ -1596,53 +1447,6 @@
 	}
 
 	#[test]
-<<<<<<< HEAD
-	fn dissolving_finished_without_contributions_works() {
-		new_test_ext().execute_with(|| {
-			let para = new_para();
-
-			// Set up a crowdloan
-			assert_ok!(Crowdloan::create(Origin::signed(1), para, 1000, 1, 1, 9, None));
-			// Fund crowdloans.
-			assert_ok!(Crowdloan::contribute(Origin::signed(2), para, 100, None));
-			// during this time the funds get reserved and unreserved.
-			run_to_block(20);
-			assert_noop!(Crowdloan::dissolve(Origin::signed(2), para), Error::<Test>::NotReadyToDissolve);
-
-			assert_ok!(Crowdloan::withdraw(Origin::signed(2), 2, para));
-			// Only crowdloan creator can dissolve when raised is zero.
-			assert_noop!(Crowdloan::dissolve(Origin::signed(2), para), Error::<Test>::NotReadyToDissolve);
-			assert_ok!(Crowdloan::dissolve(Origin::signed(1), para));
-			assert_eq!(Balances::free_balance(1), 1000);
-		});
-	}
-
-	#[test]
-	fn dissolving_finished_with_contributions_works() {
-		new_test_ext().execute_with(|| {
-			let para = new_para();
-			let issuance = Balances::total_issuance();
-
-			// Set up a crowdloan
-			assert_ok!(Crowdloan::create(Origin::signed(1), para, 1000, 1, 1, 9, None));
-			assert_ok!(Crowdloan::contribute(Origin::signed(2), para, 100, None));
-			assert_ok!(Crowdloan::contribute(Origin::signed(3), para, 50, None));
-			run_to_block(20);
-			assert_ok!(Crowdloan::withdraw(Origin::signed(2), 2, para));
-
-			run_to_block(24);
-			assert_noop!(Crowdloan::dissolve(Origin::signed(1), para), Error::<Test>::NotReadyToDissolve);
-
-			run_to_block(25);
-			assert_ok!(Crowdloan::dissolve(Origin::signed(1), para));
-			assert_eq!(Balances::free_balance(1), 1000);
-			assert_eq!(Balances::total_issuance(), issuance - 50);
-		});
-	}
-
-	#[test]
-=======
->>>>>>> 18e3d35d
 	fn on_swap_works() {
 		new_test_ext().execute_with(|| {
 			let para_1 = new_para();
@@ -1693,10 +1497,6 @@
 			let new_crowdloan = Crowdloan::funds(para_1).unwrap();
 
 			// Some things stay the same
-<<<<<<< HEAD
-			assert_eq!(old_crowdloan.retiring, new_crowdloan.retiring);
-=======
->>>>>>> 18e3d35d
 			assert_eq!(old_crowdloan.depositor, new_crowdloan.depositor);
 			assert_eq!(old_crowdloan.deposit, new_crowdloan.deposit);
 			assert_eq!(old_crowdloan.raised, new_crowdloan.raised);
@@ -1735,8 +1535,6 @@
 			assert_eq!(Crowdloan::contribution_get(0u32, &1), (200, b"hello, world".to_vec()));
 		});
 	}
-<<<<<<< HEAD
-=======
 
 	#[test]
 	fn poke_works() {
@@ -1760,7 +1558,6 @@
 			);
 		});
 	}
->>>>>>> 18e3d35d
 }
 
 #[cfg(feature = "runtime-benchmarks")]
@@ -1788,11 +1585,7 @@
 		let cap = BalanceOf::<T>::max_value();
 		let lease_period_index = T::Auctioneer::lease_period_index();
 		let first_period = lease_period_index;
-<<<<<<< HEAD
-		let last_period = lease_period_index + 3u32.into();
-=======
 		let last_period = lease_period_index + ((SlotRange::LEASE_PERIODS_PER_SLOT as u32) - 1).into();
->>>>>>> 18e3d35d
 		let para_id = id.into();
 
 		let caller = account("fund_creator", id, 0);
@@ -1949,8 +1742,6 @@
 			);
 		}
 
-<<<<<<< HEAD
-=======
 		poke {
 			let fund_index = create_fund::<T>(1, 100u32.into());
 			let caller: T::AccountId = whitelisted_caller();
@@ -1963,7 +1754,6 @@
 			assert_last_event::<T>(RawEvent::AddedToNewRaise(fund_index).into())
 		}
 
->>>>>>> 18e3d35d
 		// Worst case scenario: N funds are all in the `NewRaise` list, we are
 		// in the beginning of the ending period, and each fund outbids the next
 		// over the same periods.
