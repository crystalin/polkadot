--- conflicted
+++ resolved
@@ -70,15 +70,9 @@
 	}
 }
 
-<<<<<<< HEAD
-impl From<v1::MultiLocation> for VersionedMultiLocation {
-	fn from(x: v1::MultiLocation) -> Self {
-		VersionedMultiLocation::V1(x)
-=======
 impl<T: Into<v1::MultiLocation>> From<T> for VersionedMultiLocation {
 	fn from(x: T) -> Self {
 		VersionedMultiLocation::V1(x.into())
->>>>>>> aeba4a80
 	}
 }
 
@@ -104,17 +98,12 @@
 	}
 }
 
-<<<<<<< HEAD
 
 /// A single `Response` value, together with its version code.
-=======
-/// A single `MultiAsset` value, together with its version code.
->>>>>>> aeba4a80
 #[derive(Derivative, Encode, Decode)]
 #[derivative(Clone(bound = ""), Eq(bound = ""), PartialEq(bound = ""), Debug(bound = ""))]
 #[codec(encode_bound())]
 #[codec(decode_bound())]
-<<<<<<< HEAD
 pub enum VersionedResponse {
 	V0(v0::Response),
 	V1(v1::Response),
@@ -176,55 +165,10 @@
 }
 
 /// A single `MultiAsset` value, together with its version code.
-=======
-pub enum VersionedMultiAsset {
-	V0(v0::MultiAsset),
-	V1(v1::MultiAsset),
-}
-
-impl From<v0::MultiAsset> for VersionedMultiAsset {
-	fn from(x: v0::MultiAsset) -> Self {
-		VersionedMultiAsset::V0(x)
-	}
-}
-
-impl<T: Into<v1::MultiAsset>> From<T> for VersionedMultiAsset {
-	fn from(x: T) -> Self {
-		VersionedMultiAsset::V1(x.into())
-	}
-}
-
-impl TryFrom<VersionedMultiAsset> for v0::MultiAsset {
-	type Error = ();
-	fn try_from(x: VersionedMultiAsset) -> Result<Self, ()> {
-		use VersionedMultiAsset::*;
-		match x {
-			V0(x) => Ok(x),
-			V1(x) => x.try_into(),
-		}
-	}
-}
-
-impl TryFrom<VersionedMultiAsset> for v1::MultiAsset {
-	type Error = ();
-	fn try_from(x: VersionedMultiAsset) -> Result<Self, ()> {
-		use VersionedMultiAsset::*;
-		match x {
-			V0(x) => x.try_into(),
-			V1(x) => Ok(x),
-		}
-	}
-}
-
-/// A single `MultiAssets` value, together with its version code.
-///
-/// NOTE: For XCM v0, this was `Vec<MultiAsset>`.
->>>>>>> aeba4a80
 #[derive(Derivative, Encode, Decode)]
 #[derivative(Clone(bound = ""), Eq(bound = ""), PartialEq(bound = ""), Debug(bound = ""))]
 #[codec(encode_bound())]
 #[codec(decode_bound())]
-<<<<<<< HEAD
 pub enum VersionedMultiAsset {
 	V0(v0::MultiAsset),
 	V1(v1::MultiAsset),
@@ -246,7 +190,29 @@
 	type Error = ();
 	fn try_from(x: VersionedMultiAsset) -> Result<Self, ()> {
 		use VersionedMultiAsset::*;
-=======
+		match x {
+			V0(x) => Ok(x),
+			V1(x) => x.try_into(),
+		}
+	}
+}
+
+impl TryFrom<VersionedMultiAsset> for v1::MultiAsset {
+	type Error = ();
+	fn try_from(x: VersionedMultiAsset) -> Result<Self, ()> {
+		use VersionedMultiAsset::*;
+		match x {
+			V0(x) => x.try_into(),
+			V1(x) => Ok(x),
+		}
+	}
+}
+
+/// A single `MultiAssets` value, together with its version code.
+#[derive(Derivative, Encode, Decode)]
+#[derivative(Clone(bound = ""), Eq(bound = ""), PartialEq(bound = ""), Debug(bound = ""))]
+#[codec(encode_bound())]
+#[codec(decode_bound())]
 pub enum VersionedMultiAssets {
 	V0(Vec<v0::MultiAsset>),
 	V1(v1::MultiAssets),
@@ -258,9 +224,9 @@
 	}
 }
 
-impl<T: Into<v1::MultiAssets>> From<T> for VersionedMultiAssets {
-	fn from(x: T) -> Self {
-		VersionedMultiAssets::V1(x.into())
+impl From<v1::MultiAssets> for VersionedMultiAssets {
+	fn from(x: v1::MultiAssets) -> Self {
+		VersionedMultiAssets::V1(x)
 	}
 }
 
@@ -268,7 +234,6 @@
 	type Error = ();
 	fn try_from(x: VersionedMultiAssets) -> Result<Self, ()> {
 		use VersionedMultiAssets::*;
->>>>>>> aeba4a80
 		match x {
 			V0(x) => Ok(x),
 			V1(x) => x.try_into(),
@@ -276,17 +241,10 @@
 	}
 }
 
-<<<<<<< HEAD
-impl TryFrom<VersionedMultiAsset> for v1::MultiAsset {
-	type Error = ();
-	fn try_from(x: VersionedMultiAsset) -> Result<Self, ()> {
-		use VersionedMultiAsset::*;
-=======
 impl TryFrom<VersionedMultiAssets> for v1::MultiAssets {
 	type Error = ();
 	fn try_from(x: VersionedMultiAssets) -> Result<Self, ()> {
 		use VersionedMultiAssets::*;
->>>>>>> aeba4a80
 		match x {
 			V0(x) => x.try_into(),
 			V1(x) => Ok(x),
